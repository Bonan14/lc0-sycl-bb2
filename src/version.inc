#define LC0_VERSION_MAJOR 0
<<<<<<< HEAD
#define LC0_VERSION_MINOR 22
#define LC0_VERSION_PATCH 0
=======
#define LC0_VERSION_MINOR 25
#define LC0_VERSION_PATCH 1
>>>>>>> 69105b4e
#define LC0_VERSION_POSTFIX ""<|MERGE_RESOLUTION|>--- conflicted
+++ resolved
@@ -1,9 +1,4 @@
 #define LC0_VERSION_MAJOR 0
-<<<<<<< HEAD
-#define LC0_VERSION_MINOR 22
-#define LC0_VERSION_PATCH 0
-=======
 #define LC0_VERSION_MINOR 25
 #define LC0_VERSION_PATCH 1
->>>>>>> 69105b4e
 #define LC0_VERSION_POSTFIX ""