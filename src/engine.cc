--- conflicted
+++ resolved
@@ -55,29 +55,6 @@
     "value is less than 1)."};
 const OptionId kMoveOverheadId{
     "move-overhead", "MoveOverheadMs",
-<<<<<<< HEAD
-    "How much overhead, in milliseconds, should the engine allocate for every "
-    "move (to counteract things like slow connection, interprocess "
-    "communication, "
-    "etc)."};
-const OptionId kTimeCurvePeakId{"time-curve-peak", "TimeCurvePeakPly",
-                                "Time weight curve peak ply."};
-const OptionId kTimeCurveLeftWidthId{"time-curve-left-width",
-                                     "TimeCurveLeftWidth",
-                                     "Time weight curve width left of peak."};
-const OptionId kTimeCurveRightWidthId{"time-curve-right-width",
-                                      "TimeCurveRightWidth",
-                                      "Time weight curve width right of peak."};
-const OptionId kSyzygyTablebaseId{"syzygy-paths", "SyzygyPath",
-                                  "List of Syzygy tablebase directories.", 's'};
-const OptionId kSpendSavedTimeId{"immediate-time-use", "ImmediateTimeUse",
-                                 "Fraction of saved time to use immediately."};
-const OptionId kPonderId{"ponder", "Ponder", "This option is ignored."};
-
-const OptionId kCertaintyPropagationId{"certainty-propagation", "CertaintyPropagation", "Level of certainty propagation."};
-
-const char* kAutoDiscover = "<autodiscover>";
-=======
     "Amount of time, in milliseconds, that the engine subtracts from it's "
     "total available time (to compensate for slow connection, interprocess "
     "communication, etc)."};
@@ -107,6 +84,7 @@
     "all future moves."};
 const OptionId kPonderId{"ponder", "Ponder",
                          "This option is ignored. Here to please chess GUIs."};
+const OptionId kCertaintyPropagationId{"certainty-propagation", "CertaintyPropagation", "Level of certainty propagation."};
 // Warning! When changed, also change number 30 in the help below!
 const size_t kAvgMovesPerPosition = 30;
 const OptionId kRamLimitMbId{
@@ -121,7 +99,6 @@
 const size_t kAvgCacheItemSize =
     NNCache::GetItemStructSize() + sizeof(CachedNNRequest) +
     sizeof(CachedNNRequest::IdxAndProb) * kAvgMovesPerPosition;
->>>>>>> 76ec0796
 
 float ComputeMoveWeight(int ply, float peak, float left_width,
                         float right_width) {
@@ -174,14 +151,9 @@
   defaults->Set<float>(SearchParams::kFpuReductionId.GetId(), 1.2f);
   defaults->Set<float>(SearchParams::kCpuctId.GetId(), 3.4f);
   defaults->Set<float>(SearchParams::kPolicySoftmaxTempId.GetId(), 2.2f);
-<<<<<<< HEAD
-  defaults->Set<int>(SearchParams::kAllowedTotalNodeCollisionsId.GetId(), 9999);
-  defaults->Set<int>(SearchParams::kAllowedNodeCollisionEventsId.GetId(), 32);
-  defaults->Set<int>(SearchParams::kCertaintyPropagationId.GetId(), 2);
-=======
   defaults->Set<int>(SearchParams::kMaxCollisionVisitsId.GetId(), 9999);
   defaults->Set<int>(SearchParams::kMaxCollisionEventsId.GetId(), 32);
->>>>>>> 76ec0796
+  defaults->Set<int>(SearchParams::kCertaintyPropagationId.GetId(), 2);
   defaults->Set<int>(SearchParams::kCacheHistoryLengthId.GetId(), 0);
   defaults->Set<bool>(SearchParams::kOutOfOrderEvalId.GetId(), true);
 }
