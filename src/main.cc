/*
  This file is part of Leela Chess Zero.
  Copyright (C) 2018-2019 The LCZero Authors

  Leela Chess is free software: you can redistribute it and/or modify
  it under the terms of the GNU General Public License as published by
  the Free Software Foundation, either version 3 of the License, or
  (at your option) any later version.

  Leela Chess is distributed in the hope that it will be useful,
  but WITHOUT ANY WARRANTY; without even the implied warranty of
  MERCHANTABILITY or FITNESS FOR A PARTICULAR PURPOSE.  See the
  GNU General Public License for more details.

  You should have received a copy of the GNU General Public License
  along with Leela Chess.  If not, see <http://www.gnu.org/licenses/>.

  Additional permission under GNU GPL version 3 section 7

  If you modify this Program, or any covered work, by linking or
  combining it with NVIDIA Corporation's libraries from the NVIDIA CUDA
  Toolkit and the NVIDIA CUDA Deep Neural Network library (or a
  modified version of those libraries), containing parts covered by the
  terms of the respective license agreement, the licensors of this
  Program grant you additional permission to convey the resulting work.
*/

#include "benchmark/benchmark.h"
#include "benchmark/backendbench.h"
#include "chess/board.h"
#include "engine.h"
#include "selfplay/loop.h"
#include "utils/commandline.h"
#include "utils/esc_codes.h"
#include "utils/logging.h"
#include "version.h"

int main(int argc, const char** argv) {
  using namespace lczero;
  EscCodes::Init();
  LOGFILE << "Lc0 started.";
  CERR << EscCodes::Bold() << EscCodes::Red() << "       _";
  CERR << "|   _ | |";
  CERR << "|_ |_ |_|" << EscCodes::Reset() << " v" << GetVersionStr()
       << " built " << __DATE__;

  try {
    InitializeMagicBitboards();

    CommandLine::Init(argc, argv);
    CommandLine::RegisterMode("uci", "(default) Act as UCI engine");
    CommandLine::RegisterMode("selfplay", "Play games with itself");
    CommandLine::RegisterMode("benchmark", "Quick benchmark");
<<<<<<< HEAD
    CommandLine::RegisterMode("rescore",
                              "Update data scores with tablebase support");
=======
    CommandLine::RegisterMode("backendbench", "Quick benchmark of backend only");
>>>>>>> b4a06906

    if (CommandLine::ConsumeCommand("rescore")) {
      RescoreLoop loop;
      loop.RunLoop();
    } else if (CommandLine::ConsumeCommand("selfplay")) {
      // Selfplay mode.
      SelfPlayLoop loop;
      loop.RunLoop();
    } else if (CommandLine::ConsumeCommand("benchmark")) {
      // Benchmark mode.
      Benchmark benchmark;
      benchmark.Run();
    } else if (CommandLine::ConsumeCommand("backendbench")) {
      // Backend Benchmark mode.
      BackendBenchmark benchmark;
      benchmark.Run();
    } else {
      // Consuming optional "uci" mode.
      CommandLine::ConsumeCommand("uci");
      // Ordinary UCI engine.
      EngineLoop loop;
      loop.RunLoop();
    }
  } catch (std::exception& e) {
    std::cerr << "Unhandled exception: " << e.what() << std::endl;
    abort();
  }
}<|MERGE_RESOLUTION|>--- conflicted
+++ resolved
@@ -51,12 +51,9 @@
     CommandLine::RegisterMode("uci", "(default) Act as UCI engine");
     CommandLine::RegisterMode("selfplay", "Play games with itself");
     CommandLine::RegisterMode("benchmark", "Quick benchmark");
-<<<<<<< HEAD
     CommandLine::RegisterMode("rescore",
                               "Update data scores with tablebase support");
-=======
     CommandLine::RegisterMode("backendbench", "Quick benchmark of backend only");
->>>>>>> b4a06906
 
     if (CommandLine::ConsumeCommand("rescore")) {
       RescoreLoop loop;
