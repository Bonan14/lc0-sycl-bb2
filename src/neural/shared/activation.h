--- conflicted
+++ resolved
@@ -22,9 +22,6 @@
 #include <vector>
 
 namespace lczero {
-<<<<<<< HEAD
-enum ActivationFunction { NONE, RELU, TANH, SIGMOID, SELU, MISH, SWISH };
-=======
 // The following list matches the one in net.proto. Ideally this would be done
 // by including proto/net.pb.h, but this is incompatible with nvcc.
 enum ActivationFunction {
@@ -39,7 +36,6 @@
   ACTIVATION_RELU_2 = 8,
   ACTIVATION_SOFTMAX = 9,
 };
->>>>>>> ec2532a2
 
 // Softmax activation
 void SoftmaxActivation(const size_t size, const float* input, float* output);
