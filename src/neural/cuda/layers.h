--- conflicted
+++ resolved
@@ -340,7 +340,7 @@
                int heads, int size, float alpha,
                DataType* smolgen_global_scratch, int smolgen_global_size,
                int max_batch_size, ActivationFunction smolgen_act,
-               ActivationFunction ffn_act);
+               ActivationFunction ffn_act, bool use_gemm_ex);
   ~EncoderBlock();
 
   void Eval(int N, DataType* inpop, DataType* scratch0, DataType* scratch1,
@@ -392,6 +392,7 @@
   int smol_global_size_;
 
   const int max_batch_size_;
+  const bool use_gemm_ex_;
 };
 
 // The Attention policy head implementation
@@ -405,15 +406,13 @@
   using BaseLayer<DataType>::GetC;
   using BaseLayer<DataType>::GetH;
   using BaseLayer<DataType>::GetW;
+  using BaseLayer<DataType>::use_gemm_ex_;
 
  public:
   AttentionPolicyHead(BaseLayer<DataType>* ip, const LegacyWeights& weights,
-<<<<<<< HEAD
-                      void* scratch, bool use_gemm_ex);
-=======
                       void* scratch, bool attention_body,
-                      ActivationFunction act, int max_batch_size);
->>>>>>> f39ad6ce
+                      ActivationFunction act, int max_batch_size,
+                      bool use_gemm_ex);
   ~AttentionPolicyHead();
   void Eval(int N, DataType* output, const DataType* input,
             const DataType* input2, void* scratch, size_t scratch_size,
@@ -447,15 +446,6 @@
   using BaseLayer<DataType>::H;
   using BaseLayer<DataType>::W;
 
-<<<<<<< HEAD
-  std::vector<EncoderWeights*> encoder_weights_;
-
-  void cublasXGemmStridedBatched(
-      cublasHandle_t handle, cublasOperation_t transa, cublasOperation_t transb,
-      int m, int n, int k, float alpha, const void* A, int lda,
-      long long int strideA, const void* B, int ldb, long long int strideB,
-      float beta, void* C, int ldc, long long int strideC, int batchCount);
-=======
  public:
   EmbeddingLayer(BaseLayer<DataType>* ip, const std::vector<float>& weights,
                  const std::vector<float>& biases, void* scratch,
@@ -487,7 +477,7 @@
  public:
   AttentionBody(const LegacyWeights& weights, void* scratch,
                 Activations activations, int num_res_blocks, int input_c,
-                int max_batch_size);
+                int max_batch_size, bool use_gemm_ex);
   ~AttentionBody();
   void Eval(int N, DataType* output, const DataType* input,
             const DataType* input2, void* scratch, size_t scratch_size,
@@ -509,7 +499,6 @@
   int smolgen_global_size_;
   const bool has_gating_;
   const bool has_smolgen_;
->>>>>>> f39ad6ce
 };
 
 }  // namespace cudnn_backend
