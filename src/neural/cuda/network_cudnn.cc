/*
  This file is part of Leela Chess Zero.
  Copyright (C) 2018-2019 The LCZero Authors

  Leela Chess is free software: you can redistribute it and/or modify
  it under the terms of the GNU General Public License as published by
  the Free Software Foundation, either version 3 of the License, or
  (at your option) any later version.

  Leela Chess is distributed in the hope that it will be useful,
  but WITHOUT ANY WARRANTY; without even the implied warranty of
  MERCHANTABILITY or FITNESS FOR A PARTICULAR PURPOSE.  See the
  GNU General Public License for more details.

  You should have received a copy of the GNU General Public License
  along with Leela Chess.  If not, see <http://www.gnu.org/licenses/>.

  Additional permission under GNU GPL version 3 section 7

  If you modify this Program, or any covered work, by linking or
  combining it with NVIDIA Corporation's libraries from the NVIDIA CUDA
  Toolkit and the NVIDIA CUDA Deep Neural Network library (or a
  modified version of those libraries), containing parts covered by the
  terms of the respective license agreement, the licensors of this
  Program grant you additional permission to convey the resulting work.
*/
#include <algorithm>
#include <cassert>
#include <functional>
#include <list>
#include <memory>
#include <mutex>
#include "cuda_common.h"
#include "kernels.h"
#include "layers.h"
#include "neural/factory.h"
#include "neural/network_legacy.h"
#include "neural/shared/policy_map.h"
#include "utils/bititer.h"
#include "utils/exception.h"

//#define DEBUG_RAW_NPS

namespace lczero {
using namespace cudnn_backend;

static constexpr int kNumOutputPolicy = 1858;

#if 0
// debug code to dump allocation in GPU memory
void dumpTensor(void *memory, int elements, char *message, bool fp16 = false)
{
    printf("\n%s\n", message);
    int elementSize = (int) (fp16 ? sizeof(half) : sizeof(float));
    int bytes = elements * elementSize;
    void *temp = malloc(bytes);
    cudaMemcpy(temp, memory, bytes, cudaMemcpyDeviceToHost);

    for (int i = 0; i < elements; i++)
    {
        float val;
        if (fp16) 
        {
            half *arr = (half*)temp;
            val = (float)arr[i];
        }
        else
        {
            float *arr = (float *)temp;
            val = arr[i];
        }
        printf("%10.4f ", val);
    }
    free(temp);
    printf("\n");
}
#endif

struct InputsOutputs {
  InputsOutputs(int maxBatchSize, bool wdl) {
    ReportCUDAErrors(cudaHostAlloc(
        &input_masks_mem_, maxBatchSize * kInputPlanes * sizeof(uint64_t),
        cudaHostAllocMapped));
    ReportCUDAErrors(
        cudaHostGetDevicePointer(&input_masks_mem_gpu_, input_masks_mem_, 0));

    ReportCUDAErrors(cudaHostAlloc(&input_val_mem_,
                                   maxBatchSize * kInputPlanes * sizeof(float),
                                   cudaHostAllocMapped));
    ReportCUDAErrors(
        cudaHostGetDevicePointer(&input_val_mem_gpu_, input_val_mem_, 0));

    ReportCUDAErrors(cudaHostAlloc(
        &op_policy_mem_, maxBatchSize * kNumOutputPolicy * sizeof(float), 0));

    // Seperate device memory copy for policy output.
    // It's faster to write to device memory and then copy to host memory
    // than having the kernel write directly to it.
    ReportCUDAErrors(cudaMalloc(
        &op_policy_mem_gpu_, maxBatchSize * kNumOutputPolicy * sizeof(float)));

<<<<<<< HEAD
    ReportCUDAErrors(
        cudaHostAlloc(&op_value_mem_, maxBatchSize * (wdl ? 3 : 1) * sizeof(float),
=======
    ReportCUDAErrors(cudaHostAlloc(&op_value_mem_,
                                   maxBatchSize * (wdl ? 3 : 1) * sizeof(float),
>>>>>>> ad8250e0
                                   cudaHostAllocMapped));
    ReportCUDAErrors(
        cudaHostGetDevicePointer(&op_value_mem_gpu_, op_value_mem_, 0));
  }
  ~InputsOutputs() {
    ReportCUDAErrors(cudaFreeHost(input_masks_mem_));
    ReportCUDAErrors(cudaFreeHost(input_val_mem_));
    ReportCUDAErrors(cudaFreeHost(op_policy_mem_));
    ReportCUDAErrors(cudaFree(op_policy_mem_gpu_));
    ReportCUDAErrors(cudaFreeHost(op_value_mem_));
  }
  uint64_t* input_masks_mem_;
  float* input_val_mem_;
  float* op_policy_mem_;
  float* op_value_mem_;

  // GPU pointers for the above allocations.
  uint64_t* input_masks_mem_gpu_;
  float* input_val_mem_gpu_;
  float* op_value_mem_gpu_;

  // This is a seperate copy.
  float* op_policy_mem_gpu_;
};

template <typename DataType>
class CudnnNetwork;

template <typename DataType>
class CudnnNetworkComputation : public NetworkComputation {
 public:
  CudnnNetworkComputation(CudnnNetwork<DataType>* network, bool wdl);
  ~CudnnNetworkComputation();

  void AddInput(InputPlanes&& input) override {
    const auto iter_mask =
        &inputs_outputs_->input_masks_mem_[batch_size_ * kInputPlanes];
    const auto iter_val =
        &inputs_outputs_->input_val_mem_[batch_size_ * kInputPlanes];

    int i = 0;
    for (const auto& plane : input) {
      iter_mask[i] = plane.mask;
      iter_val[i] = plane.value;
      i++;
    }

    batch_size_++;
  }

  void ComputeBlocking() override;

  int GetBatchSize() const override { return batch_size_; }

  float GetQVal(int sample) const override {
    if (wdl_) {
      auto w = inputs_outputs_->op_value_mem_[3 * sample + 0];
      auto l = inputs_outputs_->op_value_mem_[3 * sample + 2];
      return w - l;
    } else {
      return inputs_outputs_->op_value_mem_[sample];
    }
  }

  float GetDVal(int sample) const override {
    if (wdl_) {
      auto d = inputs_outputs_->op_value_mem_[3 * sample + 1];
      return d;
    } else {
      return 0.0f;
    }
  }

  float GetPVal(int sample, int move_id) const override {
    return inputs_outputs_->op_policy_mem_[sample * kNumOutputPolicy + move_id];
  }

 private:
  // Memory holding inputs, outputs.
  std::unique_ptr<InputsOutputs> inputs_outputs_;
  int batch_size_;
  bool wdl_;

  CudnnNetwork<DataType>* network_;
};

template <typename DataType>
class CudnnNetwork : public Network {
 public:
  CudnnNetwork(const WeightsFile& file, const OptionsDict& options) {
    LegacyWeights weights(file.weights());
    gpu_id_ = options.GetOrDefault<int>("gpu", 0);

    conv_policy_ = file.format().network_format().policy() ==
                   pblczero::NetworkFormat::POLICY_CONVOLUTION;

    max_batch_size_ = options.GetOrDefault<int>("max_batch", 1024);

    int total_gpus;
    ReportCUDAErrors(cudaGetDeviceCount(&total_gpus));

    if (gpu_id_ >= total_gpus)
      throw Exception("Invalid GPU Id: " + std::to_string(gpu_id_));

    cudaDeviceProp deviceProp = {};
    cudaGetDeviceProperties(&deviceProp, gpu_id_);
    showInfo(deviceProp);

    // Select GPU to run on (for *the current* thread).
    ReportCUDAErrors(cudaSetDevice(gpu_id_));

    ReportCUDNNErrors(cudnnCreate(&cudnn_));
    ReportCUBLASErrors(cublasCreate(&cublas_));

    // Default layout is nchw.
    nhwc_ = false;

    if (std::is_same<half, DataType>::value) {
      // Check if the GPU support FP16.

      if (deviceProp.major == 6 && deviceProp.minor == 0) {
        // FP16 without tensor cores supported on GP100 (SM 6.0)
        // nhwc_ remains false.
      } else if (deviceProp.major >= 7) {
        // NHWC layout is faster with Tensor Cores.
        // Supported on Volta and Turing (and hopefully future GPUs too).

        // Some GPUs (GTX 16xx) are SM 7.5 but don't have tensor cores
        // enabling TENSOR_OP_MATH or nhwc_ layout for them works but is
        // very very slow (likely because the system emulates it).
        if (!strstr(deviceProp.name, "GTX 16")) {
          nhwc_ = true;
        }
      } else {
        throw Exception("Your GPU doesn't support FP16");
      }

      // Override if forced from backend option
      if (!options.IsDefault<bool>("nhwc")) nhwc_ = options.Get<bool>("nhwc");

      if (nhwc_)
        ReportCUBLASErrors(cublasSetMathMode(cublas_, CUBLAS_TENSOR_OP_MATH));
    }

    const int kNumInputPlanes = kInputPlanes;
    const int kNumFilters = weights.input.biases.size();

    numBlocks_ = weights.residual.size();

    has_se_ = false;

    // 0. Check for SE.
    if (weights.residual[0].has_se) {
      has_se_ = true;
    }

    // 1. Allocate scratch space (used internally by cudnn to run convolutions,
    //     and also for format/layout conversion for weights).
    cudnnFilterDescriptor_t wDesc;
    cudnnConvolutionDescriptor_t convDesc;
    cudnnTensorDescriptor_t xDesc;
    cudnnCreateFilterDescriptor(&wDesc);
    cudnnCreateConvolutionDescriptor(&convDesc);
    cudnnCreateTensorDescriptor(&xDesc);
    cudnnConvolutionFwdAlgo_t conv_algo;

    const int maxChannels = std::max(kInputPlanes, kNumFilters);

    const cudnnDataType_t datatype = std::is_same<half, DataType>::value
                                         ? CUDNN_DATA_HALF
                                         : CUDNN_DATA_FLOAT;
    const cudnnTensorFormat_t layout =
        nhwc_ ? CUDNN_TENSOR_NHWC : CUDNN_TENSOR_NCHW;

    ReportCUDNNErrors(cudnnSetFilter4dDescriptor(
        wDesc, datatype, layout, maxChannels, maxChannels, 3, 3));

    ReportCUDNNErrors(cudnnSetTensor4dDescriptor(
        xDesc, layout, datatype, max_batch_size_, maxChannels, 8, 8));

    ReportCUDNNErrors(cudnnSetConvolution2dDescriptor(
        convDesc, 1, 1, 1, 1, 1, 1, CUDNN_CROSS_CORRELATION, datatype));

    // It will fall back to non-tensor math if not supported.
    ReportCUDNNErrors(
        cudnnSetConvolutionMathType(convDesc, CUDNN_TENSOR_OP_MATH));

    if (nhwc_) {
      conv_algo = CUDNN_CONVOLUTION_FWD_ALGO_IMPLICIT_PRECOMP_GEMM;
    } else {
      conv_algo = CUDNN_CONVOLUTION_FWD_ALGO_WINOGRAD_NONFUSED;
    }

    // Query expected scratch space from cudnn.
    ReportCUDNNErrors(cudnnGetConvolutionForwardWorkspaceSize(
        cudnn_, xDesc, wDesc, convDesc, xDesc, conv_algo, &scratch_size_));

    // Have some minumum as we also use this for transforming weights.
    const int maxWeightSize = 128 * 1024 * 1024;
    if (scratch_size_ < maxWeightSize) scratch_size_ = maxWeightSize;

    ReportCUDAErrors(cudaMalloc(&scratch_mem_, scratch_size_));
#ifdef DEBUG_RAW_NPS
    CERR << "allocated " << scratch_size_ << " bytes for scratch memory";
#endif

    // 2. Build the network, and copy the weights to GPU memory.

    // Input.
    {
      auto inputConv = std::make_unique<ConvLayer<DataType>>(
          nhwc_, kNumFilters, 8, 8, 3, kNumInputPlanes, true, true);
      inputConv->LoadWeights(&weights.input.weights[0],
                             &weights.input.biases[0], scratch_mem_);
      network_.emplace_back(std::move(inputConv));
    }

    // Residual block.
    for (size_t block = 0; block < weights.residual.size(); block++) {
      auto conv1 = std::make_unique<ConvLayer<DataType>>(
          getLastLayer(), kNumFilters, 8, 8, 3, kNumFilters, true, true);
      conv1->LoadWeights(&weights.residual[block].conv1.weights[0],
                         &weights.residual[block].conv1.biases[0],
                         scratch_mem_);
      network_.emplace_back(std::move(conv1));

      // Relu and bias of second convolution is handled by SELayer.
      bool useReluAndBias = weights.residual[block].has_se ? false : true;

      auto conv2 = std::make_unique<ConvLayer<DataType>>(
          getLastLayer(), kNumFilters, 8, 8, 3, kNumFilters, useReluAndBias,
          useReluAndBias);
      conv2->LoadWeights(
          &weights.residual[block].conv2.weights[0],
          useReluAndBias ? &weights.residual[block].conv2.biases[0] : nullptr,
          scratch_mem_);
      network_.emplace_back(std::move(conv2));

      if (weights.residual[block].has_se) {
        int numFCOut = weights.residual[block].se.b1.size();
        auto se = std::make_unique<SELayer<DataType>>(getLastLayer(), numFCOut,
                                                      false);
        se->LoadWeights(&weights.residual[block].se.w1[0],
                        &weights.residual[block].se.b1[0],
                        &weights.residual[block].se.w2[0],
                        &weights.residual[block].se.b2[0],
                        &weights.residual[block].conv2.biases[0], scratch_mem_);
        network_.emplace_back(std::move(se));
      }
    }

    resi_last_ = getLastLayer();

    // Policy head.
    if (conv_policy_) {
      auto conv1 = std::make_unique<ConvLayer<DataType>>(
          resi_last_, kNumFilters, 8, 8, 3, kNumFilters, true, true);
      conv1->LoadWeights(&weights.policy1.weights[0],
                         &weights.policy1.biases[0], scratch_mem_);
      network_.emplace_back(std::move(conv1));

      auto pol_channels = weights.policy.biases.size();

      // No relu
      auto conv2 = std::make_unique<ConvLayer<DataType>>(
          getLastLayer(), pol_channels, 8, 8, 3, kNumFilters, false, true);
      conv2->LoadWeights(&weights.policy.weights[0], &weights.policy.biases[0],
                         scratch_mem_);
      network_.emplace_back(std::move(conv2));

      auto policymap = std::make_unique<PolicyMapLayer<DataType>>(
          getLastLayer(), kNumOutputPolicy, 1, 1, 73 * 8 * 8);
      policymap->LoadWeights(kConvPolicyMap, scratch_mem_);

      network_.emplace_back(std::move(policymap));
    } else {
      auto convPol = std::make_unique<ConvLayer<DataType>>(
          resi_last_, weights.policy.biases.size(), 8, 8, 1, kNumFilters, true,
          true);
      convPol->LoadWeights(&weights.policy.weights[0],
                           &weights.policy.biases[0], scratch_mem_);
      network_.emplace_back(std::move(convPol));

      auto FCPol = std::make_unique<FCLayer<DataType>>(
          getLastLayer(), weights.ip_pol_b.size(), 1, 1, false, true);
      FCPol->LoadWeights(&weights.ip_pol_w[0], &weights.ip_pol_b[0],
                         scratch_mem_);
      network_.emplace_back(std::move(FCPol));
    }
    policy_out_ = getLastLayer();

    // Value head.
    {
      auto convVal = std::make_unique<ConvLayer<DataType>>(
          resi_last_, weights.value.biases.size(), 8, 8, 1, kNumFilters, true,
          true);
      convVal->LoadWeights(&weights.value.weights[0], &weights.value.biases[0],
                           scratch_mem_);
      network_.emplace_back(std::move(convVal));

      auto FCVal1 = std::make_unique<FCLayer<DataType>>(
          getLastLayer(), weights.ip1_val_b.size(), 1, 1, true, true);
      FCVal1->LoadWeights(&weights.ip1_val_w[0], &weights.ip1_val_b[0],
                          scratch_mem_);
      network_.emplace_back(std::move(FCVal1));

      wdl_ = file.format().network_format().value() ==
             pblczero::NetworkFormat::VALUE_WDL;
      auto fc2_tanh = !wdl_;

      auto FCVal2 = std::make_unique<FCLayer<DataType>>(
          getLastLayer(), weights.ip2_val_b.size(), 1, 1, false, true,
          fc2_tanh);
      FCVal2->LoadWeights(&weights.ip2_val_w[0], &weights.ip2_val_b[0],
                          scratch_mem_);
      network_.emplace_back(std::move(FCVal2));

      if (wdl_) {
        auto softmaxVal =
            std::make_unique<SoftMaxLayer<DataType>>(getLastLayer());
        network_.emplace_back(std::move(softmaxVal));
      }
    }
    value_out_ = getLastLayer();

    // 3. Allocate GPU memory for running the network:
    //    - three buffers of max size are enough (one to hold input, second to
    //      hold output and third to hold skip connection's input).

    // size of input to the network
    size_t maxSize = max_batch_size_ * kNumInputPlanes * 64 * sizeof(DataType);

    // take max size of all layers
    for (auto& layer : network_) {
      maxSize = std::max(maxSize, layer->GetOutputSize(max_batch_size_));
    }

    for (auto& mem : tensor_mem_) {
      ReportCUDAErrors(cudaMalloc(&mem, maxSize));
      ReportCUDAErrors(cudaMemset(mem, 0, maxSize));
    }

    cudnnDestroyFilterDescriptor(wDesc);
    cudnnDestroyConvolutionDescriptor(convDesc);
    cudnnDestroyTensorDescriptor(xDesc);

#ifdef DEBUG_RAW_NPS
    CERR << "allocated " << 3 * maxSize
         << " bytes of GPU memory to run the network";
#endif
  }

  void forwardEval(InputsOutputs* io, int batchSize) {
    std::lock_guard<std::mutex> lock(lock_);

#ifdef DEBUG_RAW_NPS
    auto t_start = std::chrono::high_resolution_clock::now();
#endif

    // Expand packed planes to full planes.
    uint64_t* ipDataMasks = io->input_masks_mem_gpu_;
    float* ipDataValues = io->input_val_mem_gpu_;

    bool fp16 = std::is_same<half, DataType>::value;
    if (fp16) {
      if (nhwc_)
        expandPlanes_Fp16_NHWC((half*)(tensor_mem_[0]), ipDataMasks,
                               ipDataValues, batchSize * kInputPlanes);
      else
        expandPlanes_Fp16_NCHW((half*)(tensor_mem_[0]), ipDataMasks,
                               ipDataValues, batchSize * kInputPlanes);
    } else {
      expandPlanes_Fp32_NCHW((float*)(tensor_mem_[0]), ipDataMasks,
                             ipDataValues, batchSize * kInputPlanes);
    }

    // debug code example
    // dumpTensor(tensor_mem_[0], 512, "After expand Planes", fp16);

    float* opPol = io->op_policy_mem_gpu_;
    float* opVal = io->op_value_mem_gpu_;

    int l = 0;
    // Input.
    network_[l++]->Eval(batchSize, tensor_mem_[2], tensor_mem_[0], nullptr,
                        scratch_mem_, scratch_size_, cudnn_,
                        cublas_);  // input conv

    // Residual block.
    for (int block = 0; block < numBlocks_; block++) {
      network_[l++]->Eval(batchSize, tensor_mem_[0], tensor_mem_[2], nullptr,
                          scratch_mem_, scratch_size_, cudnn_,
                          cublas_);  // conv1

      // For SE Resnet, skip connection is added after SE (and bias is added as
      // part of SE).
      if (has_se_) {
        network_[l++]->Eval(batchSize, tensor_mem_[1], tensor_mem_[0], nullptr,
                            scratch_mem_, scratch_size_, cudnn_,
                            cublas_);  // conv2
      } else {
        network_[l++]->Eval(batchSize, tensor_mem_[2], tensor_mem_[0],
                            tensor_mem_[2], scratch_mem_, scratch_size_, cudnn_,
                            cublas_);  // conv2
      }

      if (has_se_) {
        network_[l++]->Eval(batchSize, tensor_mem_[2], tensor_mem_[1],
                            tensor_mem_[2], scratch_mem_, scratch_size_, cudnn_,
                            cublas_);  // SE layer
      }
    }

    // Policy head.
    if (conv_policy_) {
      network_[l++]->Eval(batchSize, tensor_mem_[0], tensor_mem_[2], nullptr,
                          scratch_mem_, scratch_size_, cudnn_,
                          cublas_);  // conv1

      network_[l++]->Eval(batchSize, tensor_mem_[1], tensor_mem_[0], nullptr,
                          scratch_mem_, scratch_size_, cudnn_,
                          cublas_);  // conv1

      if (fp16) {
        network_[l++]->Eval(batchSize, tensor_mem_[0], tensor_mem_[1], nullptr,
                            scratch_mem_, scratch_size_, cudnn_,
                            cublas_);  // pol FC
        copyTypeConverted(opPol, (half*)(tensor_mem_[0]),
                          batchSize * kNumOutputPolicy);  // POLICY
      } else {
        network_[l++]->Eval(batchSize, (DataType*)opPol, tensor_mem_[1],
                            nullptr, scratch_mem_, scratch_size_, cudnn_,
                            cublas_);  // pol FC  // POLICY
      }
    } else {
      network_[l++]->Eval(batchSize, tensor_mem_[0], tensor_mem_[2], nullptr,
                          scratch_mem_, scratch_size_, cudnn_,
                          cublas_);  // pol conv

      if (fp16) {
        network_[l++]->Eval(batchSize, tensor_mem_[1], tensor_mem_[0], nullptr,
                            scratch_mem_, scratch_size_, cudnn_,
                            cublas_);  // pol FC
        copyTypeConverted(opPol, (half*)(tensor_mem_[1]),
                          batchSize * kNumOutputPolicy);  // POLICY
      } else {
        network_[l++]->Eval(batchSize, (DataType*)opPol, tensor_mem_[0],
                            nullptr, scratch_mem_, scratch_size_, cudnn_,
                            cublas_);  // pol FC  // POLICY
      }
    }

    // Copy policy output from device memory to host memory.
    ReportCUDAErrors(cudaMemcpyAsync(
        io->op_policy_mem_, io->op_policy_mem_gpu_,
        sizeof(float) * kNumOutputPolicy * batchSize, cudaMemcpyDeviceToHost));

    // value head
    network_[l++]->Eval(batchSize, tensor_mem_[0], tensor_mem_[2], nullptr,
                        scratch_mem_, scratch_size_, cudnn_,
                        cublas_);  // value conv

    network_[l++]->Eval(batchSize, tensor_mem_[1], tensor_mem_[0], nullptr,
                        scratch_mem_, scratch_size_, cudnn_,
                        cublas_);  // value FC1

    if (wdl_) {
      network_[l++]->Eval(batchSize, tensor_mem_[2], tensor_mem_[1], nullptr,
                          scratch_mem_, scratch_size_, cudnn_,
                          cublas_);  // value FC2    // VALUE

      // Value softmax
      if (fp16) {
        // TODO: consider fusing the bias-add of FC2 with format conversion.
        network_[l++]->Eval(batchSize, tensor_mem_[0], tensor_mem_[2], nullptr,
                            scratch_mem_, scratch_size_, cudnn_,
                            cublas_);  // value FC2
        copyTypeConverted(opVal, (half*)(tensor_mem_[0]),
                          3 * batchSize);  // VALUE
      } else {
        network_[l++]->Eval(batchSize, (DataType*)opVal, tensor_mem_[2],
                            nullptr, scratch_mem_, scratch_size_, cudnn_,
                            cublas_);  // value FC2    // VALUE
      }
    } else {
      if (fp16) {
        // TODO: consider fusing the bias-add of FC2 with format conversion.
        network_[l++]->Eval(batchSize, tensor_mem_[2], tensor_mem_[1], nullptr,
                            scratch_mem_, scratch_size_, cudnn_,
                            cublas_);  // value FC2
        copyTypeConverted(opVal, (half*)(tensor_mem_[2]), batchSize);  // VALUE
      } else {
        network_[l++]->Eval(batchSize, (DataType*)opVal, tensor_mem_[1],
                            nullptr, scratch_mem_, scratch_size_, cudnn_,
                            cublas_);  // value FC2    // VALUE
      }
    }
    ReportCUDAErrors(cudaDeviceSynchronize());

#ifdef DEBUG_RAW_NPS
    const int reportingCalls = 100;
    static int numCalls = 0;
    static int sumBatchSize = 0;
    static double totalTime = 0;

    sumBatchSize += batchSize;
    numCalls++;

    auto t_end = std::chrono::high_resolution_clock::now();

    double dt = std::chrono::duration<double>(t_end - t_start).count();
    totalTime += dt;
    if (numCalls == reportingCalls) {
      double avgBatchSize = ((double)sumBatchSize) / numCalls;
      double nps = sumBatchSize / totalTime;
      CERR << "Avg batch size: " << avgBatchSize
           << ", NN eval time: " << totalTime << " seconds per " << sumBatchSize
           << " evals. NPS: " << nps;
      sumBatchSize = 0;
      totalTime = 0;
      numCalls = 0;
    }
#endif
  }

  ~CudnnNetwork() {
    for (auto mem : tensor_mem_) {
      if (mem) ReportCUDAErrors(cudaFree(mem));
    }
    if (scratch_mem_) ReportCUDAErrors(cudaFree(scratch_mem_));
    cudnnDestroy(cudnn_);
    cublasDestroy(cublas_);
  }

  std::unique_ptr<NetworkComputation> NewComputation() override {
    // Set correct gpu id for this computation (as it might have been called
    // from a different thread).
    ReportCUDAErrors(cudaSetDevice(gpu_id_));
    return std::make_unique<CudnnNetworkComputation<DataType>>(this, wdl_);
  }

  std::unique_ptr<InputsOutputs> GetInputsOutputs() {
    std::lock_guard<std::mutex> lock(inputs_outputs_lock_);
    if (free_inputs_outputs_.empty()) {
      return std::make_unique<InputsOutputs>(max_batch_size_, wdl_);
    } else {
      std::unique_ptr<InputsOutputs> resource =
          std::move(free_inputs_outputs_.front());
      free_inputs_outputs_.pop_front();
      return resource;
    }
  }

  void ReleaseInputsOutputs(std::unique_ptr<InputsOutputs> resource) {
    std::lock_guard<std::mutex> lock(inputs_outputs_lock_);
    free_inputs_outputs_.push_back(std::move(resource));
  }

  // Apparently nvcc doesn't see constructor invocations through make_unique.
  // This function invokes constructor just to please complier and silence
  // warning. Is never called (but compiler thinks that it could).
  void UglyFunctionToSilenceNvccWarning() { InputsOutputs io(0, false); }

 private:
  cudnnHandle_t cudnn_;
  cublasHandle_t cublas_;
  int gpu_id_;
  int max_batch_size_;
  bool wdl_;

  bool nhwc_;  // do we want to use nhwc layout (fastest with fp16 with tensor
               // cores)

  // Currently only one NN Eval can happen a time (we can fix this if needed
  // by allocating more memory).
  mutable std::mutex lock_;

  int numBlocks_;
  bool has_se_;
  bool conv_policy_;
  std::vector<std::unique_ptr<BaseLayer<DataType>>> network_;
  BaseLayer<DataType>* getLastLayer() { return network_.back().get(); }

  BaseLayer<DataType>* resi_last_;
  BaseLayer<DataType>* policy_out_;
  BaseLayer<DataType>* value_out_;

  DataType* tensor_mem_[3];
  void* scratch_mem_;
  size_t scratch_size_;

  mutable std::mutex inputs_outputs_lock_;
  std::list<std::unique_ptr<InputsOutputs>> free_inputs_outputs_;

  void showInfo(const cudaDeviceProp& deviceProp) const {
    CERR << "GPU: " << deviceProp.name;
    CERR << "GPU memory: " << deviceProp.totalGlobalMem / std::pow(2.0f, 30)
         << " Gb";
    CERR << "GPU clock frequency: " << deviceProp.clockRate / 1e3f << " MHz";
    CERR << "GPU compute capability: " << deviceProp.major << "."
         << deviceProp.minor;
    int version;
    cudaRuntimeGetVersion(&version);
    int major = version / 1000;
    int minor = (version - major * 1000) / 10;
    int pl = version - major * 1000 - minor * 10;
    CERR << "CUDA Runtime version: " << major << "." << minor << "." << pl;
    if (version != CUDART_VERSION) {
      major = CUDART_VERSION / 1000;
      minor = (CUDART_VERSION - major * 1000) / 10;
      pl = CUDART_VERSION - major * 1000 - minor * 10;
      CERR << "WARNING: CUDA Runtime version mismatch, was compiled with "
              "version "
           << major << "." << minor << "." << pl;
    }
    version = cudnnGetVersion();
    major = version / 1000;
    minor = (version - major * 1000) / 100;
    pl = version - major * 1000 - minor * 100;
    CERR << "Cudnn version: " << major << "." << minor << "." << pl;
    if (version != CUDNN_VERSION) {
      CERR << "WARNING: CUDNN Runtime version mismatch, was compiled with "
              "version "
           << CUDNN_MAJOR << "." << CUDNN_MINOR << "." << CUDNN_PATCHLEVEL;
    }
    if (version < 7301 && (deviceProp.major > 7 ||
                           (deviceProp.major == 7 && deviceProp.minor >= 5))) {
      CERR << "WARNING: CUDNN version 7.3.1 or newer is better for this GPU.";
    }
    cudaDriverGetVersion(&version);
    major = version / 1000;
    minor = (version - major * 1000) / 10;
    pl = version - major * 1000 - minor * 10;
    CERR << "Latest version of CUDA supported by the driver: " << major << "."
         << minor << "." << pl;
    if (version < CUDART_VERSION) {
      CERR << "WARNING: code was compiled with unsupported CUDA version.";
    }
    if (std::is_same<float, DataType>::value && deviceProp.major >= 7) {
      CERR << "WARNING: you will probably get better performance from the "
              "cudnn-fp16 backend.";
    }
  }
};

template <typename DataType>
CudnnNetworkComputation<DataType>::CudnnNetworkComputation(
    CudnnNetwork<DataType>* network, bool wdl)
    : wdl_(wdl), network_(network) {
  batch_size_ = 0;
  inputs_outputs_ = network_->GetInputsOutputs();
}

template <typename DataType>
CudnnNetworkComputation<DataType>::~CudnnNetworkComputation() {
  network_->ReleaseInputsOutputs(std::move(inputs_outputs_));
}

template <typename DataType>
void CudnnNetworkComputation<DataType>::ComputeBlocking() {
  network_->forwardEval(inputs_outputs_.get(), GetBatchSize());
}

template <typename DataType>
std::unique_ptr<Network> MakeCudnnNetwork(const WeightsFile& weights,
                                          const OptionsDict& options) {
  if (weights.format().network_format().network() !=
          pblczero::NetworkFormat::NETWORK_CLASSICAL_WITH_HEADFORMAT &&
      weights.format().network_format().network() !=
          pblczero::NetworkFormat::NETWORK_SE_WITH_HEADFORMAT) {
    throw Exception(
        "Network format " +
        std::to_string(weights.format().network_format().network()) +
        " is not supported by CuDNN backend.");
  }
  if (weights.format().network_format().policy() !=
          pblczero::NetworkFormat::POLICY_CLASSICAL &&
      weights.format().network_format().policy() !=
          pblczero::NetworkFormat::POLICY_CONVOLUTION) {
    throw Exception("Policy format " +
                    std::to_string(weights.format().network_format().policy()) +
                    " is not supported by CuDNN backend.");
  }
  if (weights.format().network_format().value() !=
          pblczero::NetworkFormat::VALUE_CLASSICAL &&
      weights.format().network_format().value() !=
          pblczero::NetworkFormat::VALUE_WDL) {
    throw Exception("Value format " +
                    std::to_string(weights.format().network_format().value()) +
                    " is not supported by CuDNN backend.");
  }
  return std::make_unique<CudnnNetwork<DataType>>(weights, options);
}

REGISTER_NETWORK("cudnn", MakeCudnnNetwork<float>, 110)
REGISTER_NETWORK("cudnn-fp16", MakeCudnnNetwork<half>, 105)

}  // namespace lczero<|MERGE_RESOLUTION|>--- conflicted
+++ resolved
@@ -99,13 +99,8 @@
     ReportCUDAErrors(cudaMalloc(
         &op_policy_mem_gpu_, maxBatchSize * kNumOutputPolicy * sizeof(float)));
 
-<<<<<<< HEAD
-    ReportCUDAErrors(
-        cudaHostAlloc(&op_value_mem_, maxBatchSize * (wdl ? 3 : 1) * sizeof(float),
-=======
     ReportCUDAErrors(cudaHostAlloc(&op_value_mem_,
                                    maxBatchSize * (wdl ? 3 : 1) * sizeof(float),
->>>>>>> ad8250e0
                                    cudaHostAllocMapped));
     ReportCUDAErrors(
         cudaHostGetDevicePointer(&op_value_mem_gpu_, op_value_mem_, 0));
