--- conflicted
+++ resolved
@@ -53,11 +53,7 @@
 namespace lczero {
 namespace {
 
-<<<<<<< HEAD
-enum class OnnxProvider { CPU, CUDA, DML, TRT };
-=======
-enum class OnnxProvider { CPU, CUDA, DML, ROCM };
->>>>>>> 08b41c4e
+enum class OnnxProvider { CPU, CUDA, DML, ROCM, TRT };
 
 class OnnxNetwork;
 
@@ -87,13 +83,8 @@
 class OnnxNetwork : public Network {
  public:
   OnnxNetwork(const WeightsFile& file, const OptionsDict& options,
-<<<<<<< HEAD
-              OnnxProvider provider, int gpu, int threads, bool fp16, bool int8,
+              OnnxProvider provider, int gpu, int threads, bool int8,
               int batch_size, int steps);
-=======
-              OnnxProvider provider, int gpu, int threads, int batch_size,
-              int steps);
->>>>>>> 08b41c4e
   std::unique_ptr<NetworkComputation> NewComputation() override {
     if (fp16_) {
       return std::make_unique<OnnxComputation<Ort::Float16_t>>(this);
@@ -129,11 +120,8 @@
   int mlh_head_ = -1;
   NetworkCapabilities capabilities_;
   bool fp16_;
-<<<<<<< HEAD
   bool int8_;
-=======
   bool bf16_;
->>>>>>> 08b41c4e
   // The batch size to use, or -1 for variable.
   int batch_size_;
   static constexpr int max_batch_size_ = 1024;
@@ -325,7 +313,6 @@
       throw Exception("ONNX backend internal error.");
 #endif
       break;
-<<<<<<< HEAD
     case OnnxProvider::TRT: {
       OrtTensorRTProviderOptions trt_options{};
       trt_options.device_id = gpu;
@@ -333,12 +320,12 @@
       trt_options.trt_int8_enable = int8;
       trt_options.trt_engine_cache_enable = 1;
       options.AppendExecutionProvider_TensorRT(trt_options);
-=======
+      break;
+    }
     case OnnxProvider::ROCM: {
       OrtROCMProviderOptions rocm_options;
       rocm_options.device_id = gpu;
       options.AppendExecutionProvider_ROCM(rocm_options);
->>>>>>> 08b41c4e
       break;
     }
     case OnnxProvider::CUDA: {
@@ -362,25 +349,16 @@
 }
 
 OnnxNetwork::OnnxNetwork(const WeightsFile& file, const OptionsDict&,
-<<<<<<< HEAD
-                         OnnxProvider provider, int gpu, int threads, bool fp16,
-                         bool int8, int batch_size, int steps)
-=======
-                         OnnxProvider provider, int gpu, int threads,
+                         OnnxProvider provider, int gpu, int threads, bool int8,
                          int batch_size, int steps)
->>>>>>> 08b41c4e
     : onnx_env_(ORT_LOGGING_LEVEL_WARNING, "lc0"),
       steps_(steps),
       capabilities_{file.format().network_format().input(),
                     file.format().network_format().output(),
                     file.format().network_format().moves_left()},
-<<<<<<< HEAD
-      fp16_(fp16),
+      fp16_(file.onnx_model().data_type() == pblczero::OnnxModel::FLOAT16),
       int8_(int8),
-=======
-      fp16_(file.onnx_model().data_type() == pblczero::OnnxModel::FLOAT16),
       bf16_(file.onnx_model().data_type() == pblczero::OnnxModel::BFLOAT16),
->>>>>>> 08b41c4e
       batch_size_(batch_size),
       provider_(provider) {
   // Sanity checks.
@@ -393,7 +371,7 @@
     session_.emplace_back(
         onnx_env_, file.onnx_model().model().data(),
         file.onnx_model().model().size(),
-        GetOptions(provider, gpu, threads, batch_size_ * step, fp16, int8));
+        GetOptions(provider, gpu, threads, batch_size_ * step, fp16_, int8));
 
   const auto& md = file.onnx_model();
   if (!md.has_input_planes()) {
@@ -444,38 +422,17 @@
 
   if (batch_size <= 0) batch_size = -1;  // Variable batch size.
 
-<<<<<<< HEAD
-  bool fp16 = opts.GetOrDefault<bool>(
-      "fp16", kProvider == OnnxProvider::CPU ? false : true);
-
   bool int8 = kProvider != OnnxProvider::TRT ? false : opts.GetOrDefault<bool>(
                                                            "int8", false);
 
   if (w->has_onnx_model()) {
     return std::make_unique<OnnxNetwork>(*w, opts, kProvider, gpu, threads,
-                                         false, false, batch_size, steps);
-=======
-  if (w->has_onnx_model()) {
-    return std::make_unique<OnnxNetwork>(*w, opts, kProvider, gpu, threads,
-                                         batch_size, steps);
->>>>>>> 08b41c4e
+                                         int8, batch_size, steps);
   } else {
     WeightsToOnnxConverterOptions converter_options;
     converter_options.opset = opts.GetOrDefault<int>("opset", 17);
     converter_options.alt_mish = opts.GetOrDefault<bool>(
         "alt_mish", kProvider == OnnxProvider::CPU ? true : false);
-<<<<<<< HEAD
-    converter_options.alt_ln = opts.GetOrDefault<bool>(
-        "alt_ln", kProvider == OnnxProvider::TRT ? true : false);
-    converter_options.data_type_ =
-        fp16 ? WeightsToOnnxConverterOptions::DataType::kFloat16
-             : WeightsToOnnxConverterOptions::DataType::kFloat32;
-
-    auto converted = ConvertWeightsToOnnx(*w, converter_options);
-    return std::make_unique<OnnxNetwork>(converted, opts, kProvider, gpu,
-                                         threads, fp16, int8, batch_size,
-                                         steps);
-=======
     converter_options.alt_layernorm = opts.GetOrDefault<bool>(
         "alt_layernorm", kProvider == OnnxProvider::DML ? true : false);
     converter_options.no_shape = opts.GetOrDefault<bool>("no_shape", false);
@@ -497,9 +454,8 @@
     converter_options.relax_op_types = false;
 
     auto converted = ConvertWeightsToOnnx(*w, converter_options);
-    return std::make_unique<OnnxNetwork>(converted, opts, kProvider, gpu,
+    return std::make_unique<OnnxNetwork>(converted, opts, kProvider, gpu, int8,
                                          threads, batch_size, steps);
->>>>>>> 08b41c4e
   }
 }
 
