--- conflicted
+++ resolved
@@ -35,7 +35,6 @@
 
 enum class FillEmptyHistory { NO, FEN_ONLY, ALWAYS };
 
-<<<<<<< HEAD
 // Decodes the move that led to current position using the current and previous
 // input planes. Move is from the perspective of the current position to move
 // player, so will need flipping if it is to be applied to the prior position.
@@ -45,11 +44,10 @@
 void PopulateBoard(pblczero::NetworkFormat::InputFormat input_format,
                    InputPlanes planes, ChessBoard* board, int* rule50,
                    int* gameply);
-=======
+
 // Returns the transform that would be used in EncodePositionForNN.
 int TransformForPosition(pblczero::NetworkFormat::InputFormat input_format,
                          const PositionHistory& history);
->>>>>>> 2065319a
 
 // Encodes the last position in history for the neural network request.
 InputPlanes EncodePositionForNN(
