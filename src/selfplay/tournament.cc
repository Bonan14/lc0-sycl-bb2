--- conflicted
+++ resolved
@@ -84,7 +84,6 @@
     "List of Syzygy tablebase directories, list entries separated by system "
     "separator (\";\" for Windows, \":\" for Linux).",
     's'};
-<<<<<<< HEAD
 const OptionId kReplayFileId{
     "replay-pgn", "ReplayPgnFile",
     "A path name to a pgn file containing games to replay."};
@@ -93,9 +92,6 @@
                                    "variation. The default -1 disables pgn "
                                    "variation handling and also disables pgn "
                                    "syntax checking inside variations."};
-=======
-
->>>>>>> 90313ca3
 }  // namespace
 
 void SelfPlayTournament::PopulateOptions(OptionsParser* options) {
@@ -383,11 +379,7 @@
   auto player1_threads = player_options_[0][color_idx[0]].Get<int>(kThreadsId);
   auto player2_threads = player_options_[1][color_idx[1]].Get<int>(kThreadsId);
   game.Play(player1_threads, player2_threads, kTraining, syzygy_tb_.get(),
-<<<<<<< HEAD
             game_to_replay, enable_resign);
-=======
-            enable_resign);
->>>>>>> 90313ca3
 
   // If game was aborted, it's still undecided.
   if (game.GetGameResult() != GameResult::UNDECIDED ||
