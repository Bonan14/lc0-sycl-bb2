/*
  This file is part of Leela Chess Zero.
  Copyright (C) 2018-2019 The LCZero Authors

  Leela Chess is free software: you can redistribute it and/or modify
  it under the terms of the GNU General Public License as published by
  the Free Software Foundation, either version 3 of the License, or
  (at your option) any later version.

  Leela Chess is distributed in the hope that it will be useful,
  but WITHOUT ANY WARRANTY; without even the implied warranty of
  MERCHANTABILITY or FITNESS FOR A PARTICULAR PURPOSE.  See the
  GNU General Public License for more details.

  You should have received a copy of the GNU General Public License
  along with Leela Chess.  If not, see <http://www.gnu.org/licenses/>.

  Additional permission under GNU GPL version 3 section 7

  If you modify this Program, or any covered work, by linking or
  combining it with NVIDIA Corporation's libraries from the NVIDIA CUDA
  Toolkit and the NVIDIA CUDA Deep Neural Network library (or a
  modified version of those libraries), containing parts covered by the
  terms of the respective license agreement, the licensors of this
  Program grant you additional permission to convey the resulting work.
*/

#include "mcts/params.h"

#include <algorithm>
<<<<<<< HEAD
=======
#include <cctype>
>>>>>>> e34a9253
#include <cmath>

#include "utils/exception.h"
#include "utils/string.h"

#if __has_include("params_override.h")
#include "params_override.h"
#endif

#ifndef DEFAULT_MINIBATCH_SIZE
#define DEFAULT_MINIBATCH_SIZE 256
#endif
#ifndef DEFAULT_TASK_WORKERS
#define DEFAULT_TASK_WORKERS 3
#endif

namespace lczero {

namespace {
FillEmptyHistory EncodeHistoryFill(std::string history_fill) {
  if (history_fill == "fen_only") return FillEmptyHistory::FEN_ONLY;
  if (history_fill == "always") return FillEmptyHistory::ALWAYS;
  assert(history_fill == "no");
  return FillEmptyHistory::NO;
}

}  // namespace

const OptionId SearchParams::kMiniBatchSizeId{
    "minibatch-size", "MinibatchSize",
    "How many positions the engine tries to batch together for parallel NN "
    "computation. Larger batches may reduce strength a bit, especially with a "
    "small number of playouts."};
const OptionId SearchParams::kCpuctId{
    "cpuct", "CPuct",
    "cpuct_init constant from \"UCT search\" algorithm. Higher values promote "
    "more exploration/wider search, lower values promote more "
    "confidence/deeper search."};
const OptionId SearchParams::kCpuctAtRootId{
    "cpuct-at-root", "CPuctAtRoot",
    "cpuct_init constant from \"UCT search\" algorithm, for root node."};
const OptionId SearchParams::kCpuctBaseId{
    "cpuct-base", "CPuctBase",
    "cpuct_base constant from \"UCT search\" algorithm. Lower value means "
    "higher growth of Cpuct as number of node visits grows."};
const OptionId SearchParams::kCpuctBaseAtRootId{
    "cpuct-base-at-root", "CPuctBaseAtRoot",
    "cpuct_base constant from \"UCT search\" algorithm, for root node."};
const OptionId SearchParams::kCpuctFactorId{
    "cpuct-factor", "CPuctFactor", "Multiplier for the cpuct growth formula."};
const OptionId SearchParams::kCpuctFactorAtRootId{
    "cpuct-factor-at-root", "CPuctFactorAtRoot",
    "Multiplier for the cpuct growth formula at root."};
// Remove this option after 0.25 has been made mandatory in training and the
// training server stops sending it.
const OptionId SearchParams::kRootHasOwnCpuctParamsId{
    "root-has-own-cpuct-params", "RootHasOwnCpuctParams",
    "If enabled, cpuct parameters for root node are taken from *AtRoot "
    "parameters. Otherwise, they are the same as for the rest of nodes. "
    "Temporary flag for transition to a new version."};
const OptionId SearchParams::kTwoFoldDrawsId{
    "two-fold-draws", "TwoFoldDraws",
    "Evaluates twofold repetitions in the search tree as draws. Visits to "
    "these positions are reverted when the first occurrence is played "
    "and not in the search tree anymore."};
const OptionId SearchParams::kTemperatureId{
    "temperature", "Temperature",
    "Tau value from softmax formula for the first move. If equal to 0, the "
    "engine picks the best move to make. Larger values increase randomness "
    "while making the move."};
const OptionId SearchParams::kTempDecayMovesId{
    "tempdecay-moves", "TempDecayMoves",
    "Reduce temperature for every move after the first move, decreasing "
    "linearly over this number of moves from initial temperature to 0. "
    "A value of 0 disables tempdecay."};
const OptionId SearchParams::kTempDecayDelayMovesId{
    "tempdecay-delay-moves", "TempDecayDelayMoves",
    "Delay the linear decrease of temperature by this number of moves, "
    "decreasing linearly from initial temperature to 0. A value of 0 starts "
    "tempdecay after the first move."};
const OptionId SearchParams::kTemperatureCutoffMoveId{
    "temp-cutoff-move", "TempCutoffMove",
    "Move number, starting from which endgame temperature is used rather "
    "than initial temperature. Setting it to 0 disables cutoff."};
const OptionId SearchParams::kTemperatureEndgameId{
    "temp-endgame", "TempEndgame",
    "Temperature used during endgame (starting from cutoff move). Endgame "
    "temperature doesn't decay."};
const OptionId SearchParams::kTemperatureWinpctCutoffId{
    "temp-value-cutoff", "TempValueCutoff",
    "When move is selected using temperature, bad moves (with win "
    "probability less than X than the best move) are not considered at all."};
const OptionId SearchParams::kTemperatureVisitOffsetId{
    "temp-visit-offset", "TempVisitOffset",
    "Adjusts visits by this value when picking a move with a temperature. If a "
    "negative offset reduces visits for a particular move below zero, that "
    "move is not picked. If no moves can be picked, no temperature is used."};
const OptionId SearchParams::kNoiseEpsilonId{
    "noise-epsilon", "DirichletNoiseEpsilon",
    "Amount of Dirichlet noise to combine with root priors. This allows the "
    "engine to discover new ideas during training by exploring moves which are "
    "known to be bad. Not normally used during play."};
const OptionId SearchParams::kNoiseAlphaId{
    "noise-alpha", "DirichletNoiseAlpha",
    "Alpha of Dirichlet noise to control the sharpness of move probabilities. "
    "Larger values result in flatter / more evenly distributed values."};
const OptionId SearchParams::kVerboseStatsId{
    "verbose-move-stats", "VerboseMoveStats",
    "Display Q, V, N, U and P values of every move candidate after each move.",
    'v'};
const OptionId SearchParams::kLogLiveStatsId{
    "log-live-stats", "LogLiveStats",
    "Do VerboseMoveStats on every info update."};
const OptionId SearchParams::kFpuStrategyId{
    "fpu-strategy", "FpuStrategy",
    "How is an eval of unvisited node determined. \"First Play Urgency\" "
    "changes search behavior to visit unvisited nodes earlier or later by "
    "using a placeholder eval before checking the network. The value specified "
    "with --fpu-value results in \"reduction\" subtracting that value from the "
    "parent eval while \"absolute\" directly uses that value."};
const OptionId SearchParams::kFpuValueId{
    "fpu-value", "FpuValue",
    "\"First Play Urgency\" value used to adjust unvisited node eval based on "
    "--fpu-strategy."};
const OptionId SearchParams::kFpuStrategyAtRootId{
    "fpu-strategy-at-root", "FpuStrategyAtRoot",
    "How is an eval of unvisited root children determined. Just like "
    "--fpu-strategy except only at the root level and adjusts unvisited root "
    "children eval with --fpu-value-at-root. In addition to matching the "
    "strategies from --fpu-strategy, this can be \"same\" to disable the "
    "special root behavior."};
const OptionId SearchParams::kFpuValueAtRootId{
    "fpu-value-at-root", "FpuValueAtRoot",
    "\"First Play Urgency\" value used to adjust unvisited root children eval "
    "based on --fpu-strategy-at-root. Has no effect if --fpu-strategy-at-root "
    "is \"same\"."};
const OptionId SearchParams::kCacheHistoryLengthId{
    "cache-history-length", "CacheHistoryLength",
    "Length of history, in half-moves, to include into the cache key. When "
    "this value is less than history that NN uses to eval a position, it's "
    "possble that the search will use eval of the same position with different "
    "history taken from cache."};
const OptionId SearchParams::kPolicySoftmaxTempId{
    "policy-softmax-temp", "PolicyTemperature",
    "Policy softmax temperature. Higher values make priors of move candidates "
    "closer to each other, widening the search."};
const OptionId SearchParams::kMaxCollisionVisitsId{
    "max-collision-visits", "MaxCollisionVisits",
    "Total allowed node collision visits, per batch."};
const OptionId SearchParams::kMaxCollisionEventsId{
    "max-collision-events", "MaxCollisionEvents",
    "Allowed node collision events, per batch."};
const OptionId SearchParams::kOutOfOrderEvalId{
    "out-of-order-eval", "OutOfOrderEval",
    "During the gathering of a batch for NN to eval, if position happens to be "
    "in the cache or is terminal, evaluate it right away without sending the "
    "batch to the NN. When off, this may only happen with the very first node "
    "of a batch; when on, this can happen with any node."};
const OptionId SearchParams::kMaxOutOfOrderEvalsId{
    "max-out-of-order-evals-factor", "MaxOutOfOrderEvalsFactor",
    "Maximum number of out of order evals during gathering of a batch is "
    "calculated by multiplying the maximum batch size by this number."};
const OptionId SearchParams::kStickyEndgamesId{
    "sticky-endgames", "StickyEndgames",
    "When an end of game position is found during search, allow the eval of "
    "the previous move's position to stick to something more accurate. For "
    "example, if at least one move results in checkmate, then the position "
    "should stick as checkmated. Similarly, if all moves are drawn or "
    "checkmated, the position should stick as drawn or checkmate."};
const OptionId SearchParams::kSyzygyFastPlayId{
    "syzygy-fast-play", "SyzygyFastPlay",
    "With DTZ tablebase files, only allow the network pick from winning moves "
    "that have shortest DTZ to play faster (but not necessarily optimally)."};
const OptionId SearchParams::kMultiPvId{
    "multipv", "MultiPV",
    "Number of game play lines (principal variations) to show in UCI info "
    "output."};
const OptionId SearchParams::kPerPvCountersId{
    "per-pv-counters", "PerPVCounters",
    "Show node counts per principal variation instead of total nodes in UCI."};
const OptionId SearchParams::kScoreTypeId{
    "score-type", "ScoreType",
    "What to display as score. Either centipawns (the UCI default), win "
    "percentage or Q (the actual internal score) multiplied by 100."};
const OptionId SearchParams::kHistoryFillId{
    "history-fill", "HistoryFill",
    "Neural network uses 7 previous board positions in addition to the current "
    "one. During the first moves of the game such historical positions don't "
    "exist, but they can be synthesized. This parameter defines when to "
    "synthesize them (always, never, or only at non-standard fen position)."};
const OptionId SearchParams::kMovesLeftMaxEffectId{
    "moves-left-max-effect", "MovesLeftMaxEffect",
    "Maximum bonus to add to the score of a node based on how much "
    "shorter/longer it makes the game when winning/losing."};
const OptionId SearchParams::kMovesLeftThresholdId{
    "moves-left-threshold", "MovesLeftThreshold",
    "Absolute value of node Q needs to exceed this value before shorter wins "
    "or longer losses are considered."};
const OptionId SearchParams::kMovesLeftSlopeId{
    "moves-left-slope", "MovesLeftSlope",
    "Controls how the bonus for shorter wins or longer losses is adjusted "
    "based on how many moves the move is estimated to shorten/lengthen the "
    "game. The move difference is multiplied with the slope and capped at "
    "MovesLeftMaxEffect."};
const OptionId SearchParams::kMovesLeftConstantFactorId{
    "moves-left-constant-factor", "MovesLeftConstantFactor",
    "A simple multiplier to the moves left effect, can be set to 0 to only use "
    "an effect scaled by Q."};
const OptionId SearchParams::kMovesLeftScaledFactorId{
    "moves-left-scaled-factor", "MovesLeftScaledFactor",
    "A factor which is multiplied by the absolute Q of parent node and the "
    "base moves left effect."};
const OptionId SearchParams::kMovesLeftQuadraticFactorId{
    "moves-left-quadratic-factor", "MovesLeftQuadraticFactor",
    "A factor which is multiplied by the square of Q of parent node and the "
    "base moves left effect."};
const OptionId SearchParams::kDisplayCacheUsageId{
    "display-cache-usage", "DisplayCacheUsage",
    "Display cache fullness through UCI info `hash` section."};
const OptionId SearchParams::kMaxConcurrentSearchersId{
    "max-concurrent-searchers", "MaxConcurrentSearchers",
    "If not 0, at most this many search workers can be gathering minibatches "
    "at once."};
const OptionId SearchParams::kPerspectiveId{
    "perspective", "Perspective",
    "Affects the way asymmetric WDL parameters are applied. Default is 'auto' "
    "for matches, use 'white' and 'black' for analysis. Use 'none' to "
    "deactivate the WDL conversion."};
const OptionId SearchParams::kDrawScoreSidetomoveId{
    "draw-score-sidetomove", "DrawScoreSideToMove",
    "Score of a drawn game, as seen by a player making the move."};
const OptionId SearchParams::kDrawScoreOpponentId{
    "draw-score-opponent", "DrawScoreOpponent",
    "Score of a drawn game, as seen by the opponent."};
const OptionId SearchParams::kDrawScoreWhiteId{
    "draw-score-white", "DrawScoreWhite",
    "Adjustment, added to a draw score of a white player."};
const OptionId SearchParams::kDrawScoreBlackId{
    "draw-score-black", "DrawScoreBlack",
    "Adjustment, added to a draw score of a black player."};
<<<<<<< HEAD
=======
const OptionId SearchParams::kContemptPerspectiveId{
    "contempt-perspective", "ContemptPerspective",
    "Affects the way asymmetric WDL parameters are applied. Default is "
    "'sidetomove' for matches, use 'white' and 'black' for analysis. Use "
    "'none' to deactivate contempt and the WDL conversion."};
const OptionId SearchParams::kContemptId{
    "contempt", "Contempt",
    "The simulated rating advantage for the WDL conversion. Comma separated "
    "list in the form [name=]value, where the name is compared with the "
    "`UCI_Opponent` value to find the appropriate contempt value. The default "
    "value is taken from `UCI_RatingAdv` and will be overridden if either a "
    "value without name is given, or if a name match is found."};
const OptionId SearchParams::kContemptMaxValueId{
    "contempt-max-value", "ContemptMaxValue",
    "The maximum value of contempt used. Higher values will be capped."};
>>>>>>> e34a9253
const OptionId SearchParams::kWDLRescaleRatioId{
    "wdl-rescale-ratio", "WDLRescaleRatio",
    "Rescales the logistic WDL scale by the given ratio."};
const OptionId SearchParams::kWDLRescaleDiffId{
    "wdl-rescale-diff", "WDLRescaleDiff",
    "Shifts the logistic WDL mean by diff in white's favor."};
<<<<<<< HEAD
const OptionId SearchParams::kWDLContemptId{
    "wdl-contempt", "UCI_RatingAdv",
    "The simulated rating advantage for the WDL conversion."};
const OptionId SearchParams::kWDLContemptAttenuationId{
    "wdl-contempt-attenuation", "WDLContemptAttenuation",
    "This scales the given Elo advantage used for contempt."};
=======
const OptionId SearchParams::kWDLCalibrationEloId{
    "wdl-calibration-elo", "WDLCalibrationElo",
    "Elo of the active side, adjusted for time control relative to rapid."};
const OptionId SearchParams::kWDLContemptAttenuationId{
    "wdl-contempt-attenuation", "WDLContemptAttenuation",
    "Scales how Elo advantage is applied for contempt. Use 1.0 for realistic "
    "analysis, and 0.5-0.6 for optimal match performance."};
>>>>>>> e34a9253
const OptionId SearchParams::kWDLEvalObjectivityId{
    "wdl-eval-objectivity", "WDLEvalObjectivity",
    "When calculating the centipawn eval output, decides how objective/"
    "contempt influenced the reported eval should be. Value 0.0 reports the "
    "internally used WDL values, 1.0 attempts an objective eval."};
const OptionId SearchParams::kWDLDrawRateTargetId{
    "wdl-draw-rate-target", "WDLDrawRateTarget",
    "To define the accuracy of play, the target draw rate in equal "
    "positions is used as a proxy."};
const OptionId SearchParams::kWDLDrawRateReferenceId{
    "wdl-draw-rate-reference", "WDLDrawRateReference",
    "Set this to the draw rate predicted by the used neural network at "
    "default settings. The accuracy rescaling is done relative to the "
    "reference draw rate."};
const OptionId SearchParams::kWDLBookExitBiasId{
    "wdl-book-exit-bias", "WDLBookExitBias",
    "The book exit bias used when measuring engine Elo. Value of startpos is "
    "around 0.2, value of 50% white win is 1. Only relevant if target draw "
    "rate is above 80%."};
const OptionId SearchParams::kNpsLimitId{
    "nps-limit", "NodesPerSecondLimit",
    "An option to specify an upper limit to the nodes per second searched. The "
    "accuracy depends on the minibatch size used, increasing for lower sizes, "
    "and on the length of the search. Zero to disable."};
const OptionId SearchParams::kTaskWorkersPerSearchWorkerId{
    "task-workers", "TaskWorkers",
    "The number of task workers to use to help the search worker."};
const OptionId SearchParams::kMinimumWorkSizeForProcessingId{
    "minimum-processing-work", "MinimumProcessingWork",
    "This many visits need to be gathered before tasks will be used to "
    "accelerate processing."};
const OptionId SearchParams::kMinimumWorkSizeForPickingId{
    "minimum-picking-work", "MinimumPickingWork",
    "Search branches with more than this many collisions/visits may be split "
    "off to task workers."};
const OptionId SearchParams::kMinimumRemainingWorkSizeForPickingId{
    "minimum-remaining-picking-work", "MinimumRemainingPickingWork",
    "Search branches won't be split off to task workers unless there is at "
    "least this much work left to do afterwards."};
const OptionId SearchParams::kMinimumWorkPerTaskForProcessingId{
    "minimum-per-task-processing", "MinimumPerTaskProcessing",
    "Processing work won't be split into chunks smaller than this (unless its "
    "more than half of MinimumProcessingWork)."};
const OptionId SearchParams::kIdlingMinimumWorkId{
    "idling-minimum-work", "IdlingMinimumWork",
    "Only early exit gathering due to 'idle' backend if more than this many "
    "nodes will be sent to the backend."};
const OptionId SearchParams::kThreadIdlingThresholdId{
    "thread-idling-threshold", "ThreadIdlingThreshold",
    "If there are more than this number of search threads that are not "
    "actively in the process of either sending data to the backend or waiting "
    "for data from the backend, assume that the backend is idle."};
const OptionId SearchParams::kMaxCollisionVisitsScalingStartId{
    "max-collision-visits-scaling-start", "MaxCollisionVisitsScalingStart",
    "Tree size where max collision visits starts scaling up from 1."};
const OptionId SearchParams::kMaxCollisionVisitsScalingEndId{
    "max-collision-visits-scaling-end", "MaxCollisionVisitsScalingEnd",
    "Tree size where max collision visits reaches max. Set to 0 to disable "
    "scaling entirely."};
const OptionId SearchParams::kMaxCollisionVisitsScalingPowerId{
    "max-collision-visits-scaling-power", "MaxCollisionVisitsScalingPower",
    "Power to apply to the interpolation between 1 and max to make it curved."};
const OptionId SearchParams::kUCIOpponentId{
    "", "UCI_Opponent",
    "UCI option used by the GUI to pass the name and other information about "
    "the current opponent."};
const OptionId SearchParams::kUCIRatingAdvId{
    "", "UCI_RatingAdv",
    "UCI extension used by some GUIs to pass the estimated Elo difference from "
    "the current opponent, used as the default contempt value."};

void SearchParams::Populate(OptionsParser* options) {
  // Here the uci optimized defaults" are set.
  // Many of them are overridden with training specific values in tournament.cc.
  options->Add<IntOption>(kMiniBatchSizeId, 1, 1024) = DEFAULT_MINIBATCH_SIZE;
  options->Add<FloatOption>(kCpuctId, 0.0f, 100.0f) = 1.745f;
  options->Add<FloatOption>(kCpuctAtRootId, 0.0f, 100.0f) = 1.745f;
  options->Add<FloatOption>(kCpuctBaseId, 1.0f, 1000000000.0f) = 38739.0f;
  options->Add<FloatOption>(kCpuctBaseAtRootId, 1.0f, 1000000000.0f) = 38739.0f;
  options->Add<FloatOption>(kCpuctFactorId, 0.0f, 1000.0f) = 3.894f;
  options->Add<FloatOption>(kCpuctFactorAtRootId, 0.0f, 1000.0f) = 3.894f;
  options->Add<BoolOption>(kRootHasOwnCpuctParamsId) = false;
  options->Add<BoolOption>(kTwoFoldDrawsId) = true;
  options->Add<FloatOption>(kTemperatureId, 0.0f, 100.0f) = 0.0f;
  options->Add<IntOption>(kTempDecayMovesId, 0, 640) = 0;
  options->Add<IntOption>(kTempDecayDelayMovesId, 0, 100) = 0;
  options->Add<IntOption>(kTemperatureCutoffMoveId, 0, 1000) = 0;
  options->Add<FloatOption>(kTemperatureEndgameId, 0.0f, 100.0f) = 0.0f;
  options->Add<FloatOption>(kTemperatureWinpctCutoffId, 0.0f, 100.0f) = 100.0f;
  options->Add<FloatOption>(kTemperatureVisitOffsetId, -1000.0f, 1000.0f) =
      0.0f;
  options->Add<FloatOption>(kNoiseEpsilonId, 0.0f, 1.0f) = 0.0f;
  options->Add<FloatOption>(kNoiseAlphaId, 0.0f, 10000000.0f) = 0.3f;
  options->Add<BoolOption>(kVerboseStatsId) = false;
  options->Add<BoolOption>(kLogLiveStatsId) = false;
  std::vector<std::string> fpu_strategy = {"reduction", "absolute"};
  options->Add<ChoiceOption>(kFpuStrategyId, fpu_strategy) = "reduction";
  options->Add<FloatOption>(kFpuValueId, -100.0f, 100.0f) = 0.330f;
  fpu_strategy.push_back("same");
  options->Add<ChoiceOption>(kFpuStrategyAtRootId, fpu_strategy) = "same";
  options->Add<FloatOption>(kFpuValueAtRootId, -100.0f, 100.0f) = 1.0f;
  options->Add<IntOption>(kCacheHistoryLengthId, 0, 7) = 0;
  options->Add<FloatOption>(kPolicySoftmaxTempId, 0.1f, 10.0f) = 1.359f;
  options->Add<IntOption>(kMaxCollisionEventsId, 1, 65536) = 917;
  options->Add<IntOption>(kMaxCollisionVisitsId, 1, 100000000) = 80000;
  options->Add<IntOption>(kMaxCollisionVisitsScalingStartId, 1, 100000) = 28;
  options->Add<IntOption>(kMaxCollisionVisitsScalingEndId, 0, 100000000) =
      145000;
  options->Add<FloatOption>(kMaxCollisionVisitsScalingPowerId, 0.01, 100) =
      1.25;
  options->Add<BoolOption>(kOutOfOrderEvalId) = true;
  options->Add<FloatOption>(kMaxOutOfOrderEvalsId, 0.0f, 100.0f) = 2.4f;
  options->Add<BoolOption>(kStickyEndgamesId) = true;
  options->Add<BoolOption>(kSyzygyFastPlayId) = false;
  options->Add<IntOption>(kMultiPvId, 1, 500) = 1;
  options->Add<BoolOption>(kPerPvCountersId) = false;
  std::vector<std::string> score_type = {"centipawn",
                                         "centipawn_with_drawscore",
                                         "centipawn_2019",
                                         "centipawn_2018",
                                         "win_percentage",
                                         "Q",
                                         "W-L",
                                         "WDL_mu"};
  options->Add<ChoiceOption>(kScoreTypeId, score_type) = "centipawn";
  std::vector<std::string> history_fill_opt{"no", "fen_only", "always"};
  options->Add<ChoiceOption>(kHistoryFillId, history_fill_opt) = "fen_only";
  options->Add<FloatOption>(kMovesLeftMaxEffectId, 0.0f, 1.0f) = 0.0345f;
  options->Add<FloatOption>(kMovesLeftThresholdId, 0.0f, 1.0f) = 0.0f;
  options->Add<FloatOption>(kMovesLeftSlopeId, 0.0f, 1.0f) = 0.00f;
  options->Add<FloatOption>(kMovesLeftConstantFactorId, -1.0f, 1.0f) = 0.0f;
  options->Add<FloatOption>(kMovesLeftScaledFactorId, -2.0f, 2.0f) = 1.6521f;
  options->Add<FloatOption>(kMovesLeftQuadraticFactorId, -1.0f, 1.0f) =
      -0.6521f;
  options->Add<BoolOption>(kDisplayCacheUsageId) = false;
  options->Add<IntOption>(kMaxConcurrentSearchersId, 0, 128) = 1;
  std::vector<std::string> perspective = {"auto", "white", "black", "none"};
  options->Add<ChoiceOption>(kPerspectiveId, perspective) = "auto";
  options->Add<IntOption>(kDrawScoreSidetomoveId, -100, 100) = 0;
  options->Add<IntOption>(kDrawScoreOpponentId, -100, 100) = 0;
  options->Add<IntOption>(kDrawScoreWhiteId, -100, 100) = 0;
  options->Add<IntOption>(kDrawScoreBlackId, -100, 100) = 0;
<<<<<<< HEAD
  options->Add<FloatOption>(kWDLRescaleRatioId, 1e-6f, 1e6f) = 1.0f;
  options->Add<FloatOption>(kWDLRescaleDiffId, -100.0f, 100.0f) = 0.0f;
  options->Add<FloatOption>(kWDLContemptId, -1000.0f, 1000.0f) = 0.0f;
=======
  std::vector<std::string> perspective = {"sidetomove", "white", "black",
                                          "none"};
  options->Add<ChoiceOption>(kContemptPerspectiveId, perspective) =
      "sidetomove";
  options->Add<StringOption>(kContemptId) = "";
  options->Add<FloatOption>(kContemptMaxValueId, 0, 10000.0f) = 420.0f;
  options->Add<FloatOption>(kWDLRescaleRatioId, 1e-6f, 1e6f) = 1.0f;
  options->Add<FloatOption>(kWDLRescaleDiffId, -100.0f, 100.0f) = 0.0f;
  options->Add<FloatOption>(kWDLCalibrationEloId, 0, 10000.0f) = 0.0f;
>>>>>>> e34a9253
  options->Add<FloatOption>(kWDLContemptAttenuationId, -10.0f, 10.0f) = 1.0f;
  options->Add<FloatOption>(kWDLEvalObjectivityId, 0.0f, 1.0f) = 1.0f;
  options->Add<FloatOption>(kWDLDrawRateTargetId, 0.001f, 0.999f) = 0.5f;
  options->Add<FloatOption>(kWDLDrawRateReferenceId, 0.001f, 0.999f) = 0.5f;
  options->Add<FloatOption>(kWDLBookExitBiasId, -2.0f, 2.0f) = 0.65f;
  options->Add<FloatOption>(kNpsLimitId, 0.0f, 1e6f) = 0.0f;
  options->Add<IntOption>(kTaskWorkersPerSearchWorkerId, 0, 128) =
      DEFAULT_TASK_WORKERS;
  options->Add<IntOption>(kMinimumWorkSizeForProcessingId, 2, 100000) = 20;
  options->Add<IntOption>(kMinimumWorkSizeForPickingId, 1, 100000) = 1;
  options->Add<IntOption>(kMinimumRemainingWorkSizeForPickingId, 0, 100000) =
      20;
  options->Add<IntOption>(kMinimumWorkPerTaskForProcessingId, 1, 100000) = 8;
  options->Add<IntOption>(kIdlingMinimumWorkId, 0, 10000) = 0;
  options->Add<IntOption>(kThreadIdlingThresholdId, 0, 128) = 1;
  options->Add<StringOption>(kUCIOpponentId);
  options->Add<FloatOption>(kUCIRatingAdvId, -10000.0f, 10000.0f) = 0.0f;

  options->HideOption(kNoiseEpsilonId);
  options->HideOption(kNoiseAlphaId);
  options->HideOption(kLogLiveStatsId);
  options->HideOption(kDisplayCacheUsageId);
  options->HideOption(kRootHasOwnCpuctParamsId);
  options->HideOption(kCpuctAtRootId);
  options->HideOption(kCpuctBaseAtRootId);
  options->HideOption(kCpuctFactorAtRootId);
  options->HideOption(kFpuStrategyAtRootId);
  options->HideOption(kFpuValueAtRootId);
  options->HideOption(kTemperatureId);
  options->HideOption(kTempDecayMovesId);
  options->HideOption(kTempDecayDelayMovesId);
  options->HideOption(kTemperatureCutoffMoveId);
  options->HideOption(kTemperatureEndgameId);
  options->HideOption(kTemperatureWinpctCutoffId);
  options->HideOption(kTemperatureVisitOffsetId);
<<<<<<< HEAD
  options->HideOption(kWDLRescaleRatioId);
  options->HideOption(kWDLRescaleDiffId);
  options->HideOption(kWDLContemptAttenuationId);
  options->HideOption(kWDLEvalObjectivityId);
  options->HideOption(kWDLDrawRateReferenceId);
=======
  options->HideOption(kContemptMaxValueId);
  options->HideOption(kWDLRescaleRatioId);
  options->HideOption(kWDLRescaleDiffId);
  options->HideOption(kWDLContemptAttenuationId);
  options->HideOption(kWDLDrawRateTargetId);
>>>>>>> e34a9253
  options->HideOption(kWDLBookExitBiasId);
}

SearchParams::SearchParams(const OptionsDict& options)
    : options_(options),
      kCpuct(options.Get<float>(kCpuctId)),
      kCpuctAtRoot(options.Get<float>(
          options.Get<bool>(kRootHasOwnCpuctParamsId) ? kCpuctAtRootId
                                                      : kCpuctId)),
      kCpuctBase(options.Get<float>(kCpuctBaseId)),
      kCpuctBaseAtRoot(options.Get<float>(
          options.Get<bool>(kRootHasOwnCpuctParamsId) ? kCpuctBaseAtRootId
                                                      : kCpuctBaseId)),
      kCpuctFactor(options.Get<float>(kCpuctFactorId)),
      kCpuctFactorAtRoot(options.Get<float>(
          options.Get<bool>(kRootHasOwnCpuctParamsId) ? kCpuctFactorAtRootId
                                                      : kCpuctFactorId)),
      kTwoFoldDraws(options.Get<bool>(kTwoFoldDrawsId)),
      kNoiseEpsilon(options.Get<float>(kNoiseEpsilonId)),
      kNoiseAlpha(options.Get<float>(kNoiseAlphaId)),
      kFpuAbsolute(options.Get<std::string>(kFpuStrategyId) == "absolute"),
      kFpuValue(options.Get<float>(kFpuValueId)),
      kFpuAbsoluteAtRoot(
          (options.Get<std::string>(kFpuStrategyAtRootId) == "same" &&
           kFpuAbsolute) ||
          options.Get<std::string>(kFpuStrategyAtRootId) == "absolute"),
      kFpuValueAtRoot(options.Get<std::string>(kFpuStrategyAtRootId) == "same"
                          ? kFpuValue
                          : options.Get<float>(kFpuValueAtRootId)),
      kCacheHistoryLength(options.Get<int>(kCacheHistoryLengthId)),
      kPolicySoftmaxTemp(options.Get<float>(kPolicySoftmaxTempId)),
      kMaxCollisionEvents(options.Get<int>(kMaxCollisionEventsId)),
      kMaxCollisionVisits(options.Get<int>(kMaxCollisionVisitsId)),
      kOutOfOrderEval(options.Get<bool>(kOutOfOrderEvalId)),
      kStickyEndgames(options.Get<bool>(kStickyEndgamesId)),
      kSyzygyFastPlay(options.Get<bool>(kSyzygyFastPlayId)),
      kHistoryFill(EncodeHistoryFill(options.Get<std::string>(kHistoryFillId))),
      kMiniBatchSize(options.Get<int>(kMiniBatchSizeId)),
      kMovesLeftMaxEffect(options.Get<float>(kMovesLeftMaxEffectId)),
      kMovesLeftThreshold(options.Get<float>(kMovesLeftThresholdId)),
      kMovesLeftSlope(options.Get<float>(kMovesLeftSlopeId)),
      kMovesLeftConstantFactor(options.Get<float>(kMovesLeftConstantFactorId)),
      kMovesLeftScaledFactor(options.Get<float>(kMovesLeftScaledFactorId)),
      kMovesLeftQuadraticFactor(
          options.Get<float>(kMovesLeftQuadraticFactorId)),
      kDisplayCacheUsage(options.Get<bool>(kDisplayCacheUsageId)),
      kMaxConcurrentSearchers(options.Get<int>(kMaxConcurrentSearchersId)),
      kPerspective(options.Get<std::string>(kPerspectiveId)),
      kDrawScoreSidetomove{options.Get<int>(kDrawScoreSidetomoveId) / 100.0f},
      kDrawScoreOpponent{options.Get<int>(kDrawScoreOpponentId) / 100.0f},
      kDrawScoreWhite{options.Get<int>(kDrawScoreWhiteId) / 100.0f},
      kDrawScoreBlack{options.Get<int>(kDrawScoreBlackId) / 100.0f},
<<<<<<< HEAD
=======
      kContemptPerspective(options.Get<std::string>(kContemptPerspectiveId)),
>>>>>>> e34a9253
      kWDLEvalObjectivity(options.Get<float>(kWDLEvalObjectivityId)),
      kMaxOutOfOrderEvals(std::max(
          1, static_cast<int>(options.Get<float>(kMaxOutOfOrderEvalsId) *
                              options.Get<int>(kMiniBatchSizeId)))),
      kNpsLimit(options.Get<float>(kNpsLimitId)),
<<<<<<< HEAD
=======
      kSolidTreeThreshold(options.Get<int>(kSolidTreeThresholdId)),
>>>>>>> e34a9253
      kTaskWorkersPerSearchWorker(
          options.Get<int>(kTaskWorkersPerSearchWorkerId)),
      kMinimumWorkSizeForProcessing(
          options.Get<int>(kMinimumWorkSizeForProcessingId)),
      kMinimumWorkSizeForPicking(
          options.Get<int>(kMinimumWorkSizeForPickingId)),
      kMinimumRemainingWorkSizeForPicking(
          options.Get<int>(kMinimumRemainingWorkSizeForPickingId)),
      kMinimumWorkPerTaskForProcessing(
          options.Get<int>(kMinimumWorkPerTaskForProcessingId)),
      kIdlingMinimumWork(options.Get<int>(kIdlingMinimumWorkId)),
      kThreadIdlingThreshold(options.Get<int>(kThreadIdlingThresholdId)),
      kMaxCollisionVisitsScalingStart(
          options.Get<int>(kMaxCollisionVisitsScalingStartId)),
      kMaxCollisionVisitsScalingEnd(
          options.Get<int>(kMaxCollisionVisitsScalingEndId)),
      kMaxCollisionVisitsScalingPower(
          options.Get<float>(kMaxCollisionVisitsScalingPowerId)) {
  // Calculate ratio and diff for WDL conversion from the contempt settings,
  // unless they are changed from their default values explicitly.
  kWDLRescaleRatio = options.Get<float>(kWDLRescaleRatioId);
  kWDLRescaleDiff = options.Get<float>(kWDLRescaleDiffId);
  if (kWDLRescaleRatio == 1.0 && kWDLRescaleDiff == 0.0) {
<<<<<<< HEAD
    float scale_target =
        1.0f / std::log((1.0f + options.Get<float>(kWDLDrawRateTargetId)) /
                        (1.0f - options.Get<float>(kWDLDrawRateTargetId)));
    float scale_reference =
        1.0f / std::log((1.0f + options.Get<float>(kWDLDrawRateReferenceId)) /
                        (1.0f - options.Get<float>(kWDLDrawRateReferenceId)));
    kWDLRescaleRatio = scale_target / scale_reference;
    kWDLRescaleDiff =
        scale_target / (scale_reference * scale_reference) /
        (1.0f /
             std::pow(
                 std::cosh(0.5f * (1 - options.Get<float>(kWDLBookExitBiasId)) /
                           scale_target),
                 2) +
         1.0f /
             std::pow(
                 std::cosh(0.5f * (1 + options.Get<float>(kWDLBookExitBiasId)) /
                           scale_target),
                 2)) *
        std::log(10) / 200 * options.Get<float>(kWDLContemptId) *
        options.Get<float>(kWDLContemptAttenuationId);
=======
    // The default kWDLContemptId is empty, so the initial contempt value is
    // taken from kUCIRatingAdvId. Adding any value (without name) in the comma
    // separated kWDLContemptId list will override this.
    float contempt = options.Get<float>(kUCIRatingAdvId);
    if (!options.IsDefault<std::string>(kContemptId)) {
      auto name = options.Get<std::string>(kUCIOpponentId);
      for (auto& entry : StrSplit(options.Get<std::string>(kContemptId), ",")) {
        auto parts = StrSplit(entry, "=");
        if (parts.size() == 1) {
          try {
            contempt = std::stof(parts[0]);
          } catch (std::exception& e) {
            throw Exception("Invalid default contempt: " + entry);
          }
        } else if (parts.size() == 2) {
          if (std::search(name.begin(), name.end(), parts[0].begin(),
                          parts[0].end(), [](unsigned char a, unsigned char b) {
                            return std::tolower(a) == std::tolower(b);
                          }) != name.end()) {
            try {
              contempt = std::stof(parts[1]);
            } catch (std::exception& e) {
              throw Exception("Invalid contempt entry: " + entry);
            }
            break;
          }
        } else {
          throw Exception("Invalid contempt entry:" + entry);
        }
      }
    }

    if (options.Get<float>(kWDLCalibrationEloId) == 0) {
      // More accurate model, allowing book bias dependent Elo calculation.
      // Doesn't take lower accuracy of opponent into account and needs
      // clamping.
      float scale_target =
          1.0f / std::log((1.0f + options.Get<float>(kWDLDrawRateTargetId)) /
                          (1.0f - options.Get<float>(kWDLDrawRateTargetId)));
      float scale_reference =
          1.0f / std::log((1.0f + options.Get<float>(kWDLDrawRateReferenceId)) /
                          (1.0f - options.Get<float>(kWDLDrawRateReferenceId)));
      kWDLRescaleRatio = scale_target / scale_reference;
      kWDLRescaleDiff =
          scale_target / (scale_reference * scale_reference) /
          (1.0f /
               std::pow(std::cosh(0.5f *
                                  (1 - options.Get<float>(kWDLBookExitBiasId)) /
                                  scale_target),
                        2) +
           1.0f /
               std::pow(std::cosh(0.5f *
                                  (1 + options.Get<float>(kWDLBookExitBiasId)) /
                                  scale_target),
                        2)) *
          std::log(10) / 200 *
          std::clamp(contempt, -options.Get<float>(kContemptMaxValueId),
                     options.Get<float>(kContemptMaxValueId)) *
          options.Get<float>(kWDLContemptAttenuationId);
    } else {
      // Less accurate Elo model, but automatically chooses draw rate and
      // accuracy based on the absolute Elo of both sides. Doesn't require
      // clamping, but still uses the parameter.
      // Parameters for the Elo dependent draw rate and scaling:
      const float scale_zero = 15.0f;
      const float elo_slope = 425.0f;
      const float offset = 6.75f;

      float scale_reference =
          1.0f / std::log((1.0f + options.Get<float>(kWDLDrawRateReferenceId)) /
                          (1.0f - options.Get<float>(kWDLDrawRateReferenceId)));
      float elo_active = options.Get<float>(kWDLCalibrationEloId);
      float elo_opp =
          elo_active - std::clamp(contempt,
                                  -options.Get<float>(kContemptMaxValueId),
                                  options.Get<float>(kContemptMaxValueId));
      float scale_active = 1.0f / (1.0f / scale_zero +
                                   std::exp(elo_active / elo_slope - offset));
      float scale_opp =
          1.0f / (1.0f / scale_zero + std::exp(elo_opp / elo_slope - offset));
      float scale_target = std::sqrt(
          (scale_active * scale_active + scale_opp * scale_opp) / 2.0f);
      kWDLRescaleRatio = scale_target / scale_reference;
      float mu_active =
          -std::log(10) / 200 * scale_zero * elo_slope *
          std::log(1.0f +
                   std::exp(-elo_active / elo_slope + offset) / scale_zero);
      float mu_opp =
          -std::log(10) / 200 * scale_zero * elo_slope *
          std::log(1.0f + std::exp(-elo_opp / elo_slope + offset) / scale_zero);
      kWDLRescaleDiff =
          (mu_active - mu_opp) * options.Get<float>(kWDLContemptAttenuationId);
    }
>>>>>>> e34a9253
  }
  if (std::max(std::abs(kDrawScoreSidetomove), std::abs(kDrawScoreOpponent)) +
          std::max(std::abs(kDrawScoreWhite), std::abs(kDrawScoreBlack)) >
      1.0f) {
    throw Exception(
        "max{|sidetomove|+|opponent|} + max{|white|+|black|} draw score must "
        "be <= 100");
  }
}

}  // namespace lczero<|MERGE_RESOLUTION|>--- conflicted
+++ resolved
@@ -28,10 +28,7 @@
 #include "mcts/params.h"
 
 #include <algorithm>
-<<<<<<< HEAD
-=======
 #include <cctype>
->>>>>>> e34a9253
 #include <cmath>
 
 #include "utils/exception.h"
@@ -255,11 +252,6 @@
     "max-concurrent-searchers", "MaxConcurrentSearchers",
     "If not 0, at most this many search workers can be gathering minibatches "
     "at once."};
-const OptionId SearchParams::kPerspectiveId{
-    "perspective", "Perspective",
-    "Affects the way asymmetric WDL parameters are applied. Default is 'auto' "
-    "for matches, use 'white' and 'black' for analysis. Use 'none' to "
-    "deactivate the WDL conversion."};
 const OptionId SearchParams::kDrawScoreSidetomoveId{
     "draw-score-sidetomove", "DrawScoreSideToMove",
     "Score of a drawn game, as seen by a player making the move."};
@@ -272,8 +264,6 @@
 const OptionId SearchParams::kDrawScoreBlackId{
     "draw-score-black", "DrawScoreBlack",
     "Adjustment, added to a draw score of a black player."};
-<<<<<<< HEAD
-=======
 const OptionId SearchParams::kContemptPerspectiveId{
     "contempt-perspective", "ContemptPerspective",
     "Affects the way asymmetric WDL parameters are applied. Default is "
@@ -289,21 +279,12 @@
 const OptionId SearchParams::kContemptMaxValueId{
     "contempt-max-value", "ContemptMaxValue",
     "The maximum value of contempt used. Higher values will be capped."};
->>>>>>> e34a9253
 const OptionId SearchParams::kWDLRescaleRatioId{
     "wdl-rescale-ratio", "WDLRescaleRatio",
     "Rescales the logistic WDL scale by the given ratio."};
 const OptionId SearchParams::kWDLRescaleDiffId{
     "wdl-rescale-diff", "WDLRescaleDiff",
     "Shifts the logistic WDL mean by diff in white's favor."};
-<<<<<<< HEAD
-const OptionId SearchParams::kWDLContemptId{
-    "wdl-contempt", "UCI_RatingAdv",
-    "The simulated rating advantage for the WDL conversion."};
-const OptionId SearchParams::kWDLContemptAttenuationId{
-    "wdl-contempt-attenuation", "WDLContemptAttenuation",
-    "This scales the given Elo advantage used for contempt."};
-=======
 const OptionId SearchParams::kWDLCalibrationEloId{
     "wdl-calibration-elo", "WDLCalibrationElo",
     "Elo of the active side, adjusted for time control relative to rapid."};
@@ -311,7 +292,6 @@
     "wdl-contempt-attenuation", "WDLContemptAttenuation",
     "Scales how Elo advantage is applied for contempt. Use 1.0 for realistic "
     "analysis, and 0.5-0.6 for optimal match performance."};
->>>>>>> e34a9253
 const OptionId SearchParams::kWDLEvalObjectivityId{
     "wdl-eval-objectivity", "WDLEvalObjectivity",
     "When calculating the centipawn eval output, decides how objective/"
@@ -448,17 +428,10 @@
       -0.6521f;
   options->Add<BoolOption>(kDisplayCacheUsageId) = false;
   options->Add<IntOption>(kMaxConcurrentSearchersId, 0, 128) = 1;
-  std::vector<std::string> perspective = {"auto", "white", "black", "none"};
-  options->Add<ChoiceOption>(kPerspectiveId, perspective) = "auto";
   options->Add<IntOption>(kDrawScoreSidetomoveId, -100, 100) = 0;
   options->Add<IntOption>(kDrawScoreOpponentId, -100, 100) = 0;
   options->Add<IntOption>(kDrawScoreWhiteId, -100, 100) = 0;
   options->Add<IntOption>(kDrawScoreBlackId, -100, 100) = 0;
-<<<<<<< HEAD
-  options->Add<FloatOption>(kWDLRescaleRatioId, 1e-6f, 1e6f) = 1.0f;
-  options->Add<FloatOption>(kWDLRescaleDiffId, -100.0f, 100.0f) = 0.0f;
-  options->Add<FloatOption>(kWDLContemptId, -1000.0f, 1000.0f) = 0.0f;
-=======
   std::vector<std::string> perspective = {"sidetomove", "white", "black",
                                           "none"};
   options->Add<ChoiceOption>(kContemptPerspectiveId, perspective) =
@@ -468,7 +441,6 @@
   options->Add<FloatOption>(kWDLRescaleRatioId, 1e-6f, 1e6f) = 1.0f;
   options->Add<FloatOption>(kWDLRescaleDiffId, -100.0f, 100.0f) = 0.0f;
   options->Add<FloatOption>(kWDLCalibrationEloId, 0, 10000.0f) = 0.0f;
->>>>>>> e34a9253
   options->Add<FloatOption>(kWDLContemptAttenuationId, -10.0f, 10.0f) = 1.0f;
   options->Add<FloatOption>(kWDLEvalObjectivityId, 0.0f, 1.0f) = 1.0f;
   options->Add<FloatOption>(kWDLDrawRateTargetId, 0.001f, 0.999f) = 0.5f;
@@ -504,19 +476,11 @@
   options->HideOption(kTemperatureEndgameId);
   options->HideOption(kTemperatureWinpctCutoffId);
   options->HideOption(kTemperatureVisitOffsetId);
-<<<<<<< HEAD
-  options->HideOption(kWDLRescaleRatioId);
-  options->HideOption(kWDLRescaleDiffId);
-  options->HideOption(kWDLContemptAttenuationId);
-  options->HideOption(kWDLEvalObjectivityId);
-  options->HideOption(kWDLDrawRateReferenceId);
-=======
   options->HideOption(kContemptMaxValueId);
   options->HideOption(kWDLRescaleRatioId);
   options->HideOption(kWDLRescaleDiffId);
   options->HideOption(kWDLContemptAttenuationId);
   options->HideOption(kWDLDrawRateTargetId);
->>>>>>> e34a9253
   options->HideOption(kWDLBookExitBiasId);
 }
 
@@ -564,24 +528,16 @@
           options.Get<float>(kMovesLeftQuadraticFactorId)),
       kDisplayCacheUsage(options.Get<bool>(kDisplayCacheUsageId)),
       kMaxConcurrentSearchers(options.Get<int>(kMaxConcurrentSearchersId)),
-      kPerspective(options.Get<std::string>(kPerspectiveId)),
       kDrawScoreSidetomove{options.Get<int>(kDrawScoreSidetomoveId) / 100.0f},
       kDrawScoreOpponent{options.Get<int>(kDrawScoreOpponentId) / 100.0f},
       kDrawScoreWhite{options.Get<int>(kDrawScoreWhiteId) / 100.0f},
       kDrawScoreBlack{options.Get<int>(kDrawScoreBlackId) / 100.0f},
-<<<<<<< HEAD
-=======
       kContemptPerspective(options.Get<std::string>(kContemptPerspectiveId)),
->>>>>>> e34a9253
       kWDLEvalObjectivity(options.Get<float>(kWDLEvalObjectivityId)),
       kMaxOutOfOrderEvals(std::max(
           1, static_cast<int>(options.Get<float>(kMaxOutOfOrderEvalsId) *
                               options.Get<int>(kMiniBatchSizeId)))),
       kNpsLimit(options.Get<float>(kNpsLimitId)),
-<<<<<<< HEAD
-=======
-      kSolidTreeThreshold(options.Get<int>(kSolidTreeThresholdId)),
->>>>>>> e34a9253
       kTaskWorkersPerSearchWorker(
           options.Get<int>(kTaskWorkersPerSearchWorkerId)),
       kMinimumWorkSizeForProcessing(
@@ -605,29 +561,6 @@
   kWDLRescaleRatio = options.Get<float>(kWDLRescaleRatioId);
   kWDLRescaleDiff = options.Get<float>(kWDLRescaleDiffId);
   if (kWDLRescaleRatio == 1.0 && kWDLRescaleDiff == 0.0) {
-<<<<<<< HEAD
-    float scale_target =
-        1.0f / std::log((1.0f + options.Get<float>(kWDLDrawRateTargetId)) /
-                        (1.0f - options.Get<float>(kWDLDrawRateTargetId)));
-    float scale_reference =
-        1.0f / std::log((1.0f + options.Get<float>(kWDLDrawRateReferenceId)) /
-                        (1.0f - options.Get<float>(kWDLDrawRateReferenceId)));
-    kWDLRescaleRatio = scale_target / scale_reference;
-    kWDLRescaleDiff =
-        scale_target / (scale_reference * scale_reference) /
-        (1.0f /
-             std::pow(
-                 std::cosh(0.5f * (1 - options.Get<float>(kWDLBookExitBiasId)) /
-                           scale_target),
-                 2) +
-         1.0f /
-             std::pow(
-                 std::cosh(0.5f * (1 + options.Get<float>(kWDLBookExitBiasId)) /
-                           scale_target),
-                 2)) *
-        std::log(10) / 200 * options.Get<float>(kWDLContemptId) *
-        options.Get<float>(kWDLContemptAttenuationId);
-=======
     // The default kWDLContemptId is empty, so the initial contempt value is
     // taken from kUCIRatingAdvId. Adding any value (without name) in the comma
     // separated kWDLContemptId list will override this.
@@ -721,7 +654,6 @@
       kWDLRescaleDiff =
           (mu_active - mu_opp) * options.Get<float>(kWDLContemptAttenuationId);
     }
->>>>>>> e34a9253
   }
   if (std::max(std::abs(kDrawScoreSidetomove), std::abs(kDrawScoreOpponent)) +
           std::max(std::abs(kDrawScoreWhite), std::abs(kDrawScoreBlack)) >
