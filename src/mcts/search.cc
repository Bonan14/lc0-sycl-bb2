/*
  This file is part of Leela Chess Zero.
  Copyright (C) 2018-2019 The LCZero Authors

  Leela Chess is free software: you can redistribute it and/or modify
  it under the terms of the GNU General Public License as published by
  the Free Software Foundation, either version 3 of the License, or
  (at your option) any later version.

  Leela Chess is distributed in the hope that it will be useful,
  but WITHOUT ANY WARRANTY; without even the implied warranty of
  MERCHANTABILITY or FITNESS FOR A PARTICULAR PURPOSE.  See the
  GNU General Public License for more details.

  You should have received a copy of the GNU General Public License
  along with Leela Chess.  If not, see <http://www.gnu.org/licenses/>.

  Additional permission under GNU GPL version 3 section 7

  If you modify this Program, or any covered work, by linking or
  combining it with NVIDIA Corporation's libraries from the NVIDIA CUDA
  Toolkit and the NVIDIA CUDA Deep Neural Network library (or a
  modified version of those libraries), containing parts covered by the
  terms of the respective license agreement, the licensors of this
  Program grant you additional permission to convey the resulting work.
*/

#include "mcts/search.h"

#include <algorithm>
#include <array>
#include <chrono>
#include <cmath>
#include <iomanip>
#include <iostream>
#include <iterator>
#include <memory>
#include <sstream>
#include <thread>

#include "mcts/node.h"
#include "utils/fastmath.h"
#include "utils/random.h"

namespace lczero {

namespace {
// Maximum delay between outputting "uci info" when nothing interesting happens.
const int kUciInfoMinimumFrequencyMs = 5000;

MoveList MakeRootMoveFilter(const MoveList& searchmoves,
                            SyzygyTablebase* syzygy_tb,
                            const PositionHistory& history, bool fast_play,
                            std::atomic<int>* tb_hits, bool* dtz_success) {
  assert(tb_hits);
  assert(dtz_success);
  // Search moves overrides tablebase.
  if (!searchmoves.empty()) return searchmoves;
  const auto& board = history.Last().GetBoard();
  MoveList root_moves;
  if (!syzygy_tb || !board.castlings().no_legal_castle() ||
      (board.ours() | board.theirs()).count() > syzygy_tb->max_cardinality()) {
    return root_moves;
  }
  if (syzygy_tb->root_probe(
          history.Last(), fast_play || history.DidRepeatSinceLastZeroingMove(),
          &root_moves)) {
    *dtz_success = true;
    tb_hits->fetch_add(1, std::memory_order_acq_rel);
  } else if (syzygy_tb->root_probe_wdl(history.Last(), &root_moves)) {
    tb_hits->fetch_add(1, std::memory_order_acq_rel);
  }
  return root_moves;
}

class MEvaluator {
 public:
  MEvaluator()
      : enabled_{false},
        m_slope_{0.0f},
        m_cap_{0.0f},
        a_constant_{0.0f},
        a_linear_{0.0f},
        a_square_{0.0f},
        q_threshold_{0.0f},
        parent_m_{0.0f} {}

  MEvaluator(const SearchParams& params, const Node* parent = nullptr)
      : enabled_{true},
        m_slope_{params.GetMovesLeftSlope()},
        m_cap_{params.GetMovesLeftMaxEffect()},
        a_constant_{params.GetMovesLeftConstantFactor()},
        a_linear_{params.GetMovesLeftScaledFactor()},
        a_square_{params.GetMovesLeftQuadraticFactor()},
        q_threshold_{params.GetMovesLeftThreshold()},
        parent_m_{parent ? parent->GetM() : 0.0f},
        parent_within_threshold_{parent ? WithinThreshold(parent, q_threshold_)
                                        : false} {}

  void SetParent(const Node* parent) {
    assert(parent);
    if (enabled_) {
      parent_m_ = parent->GetM();
      parent_within_threshold_ = WithinThreshold(parent, q_threshold_);
    }
  }

  float GetM(const EdgeAndNode& child, float q) const {
    if (!enabled_ || !parent_within_threshold_) return 0.0f;
    const float child_m = child.GetM(parent_m_);
    float m = std::clamp(m_slope_ * (child_m - parent_m_), -m_cap_, m_cap_);
    m *= FastSign(-q);
    m *= a_constant_ + a_linear_ * std::abs(q) + a_square_ * q * q;
    return m;
  }

  float GetM(Node* child, float q) const {
    if (!enabled_ || !parent_within_threshold_) return 0.0f;
    const float child_m = child->GetM();
    float m = std::clamp(m_slope_ * (child_m - parent_m_), -m_cap_, m_cap_);
    m *= FastSign(-q);
    m *= a_constant_ + a_linear_ * std::abs(q) + a_square_ * q * q;
    return m;
  }

  // The M utility to use for unvisited nodes.
  float GetDefaultM() const { return 0.0f; }

 private:
  static bool WithinThreshold(const Node* parent, float q_threshold) {
    return std::abs(parent->GetQ(0.0f)) > q_threshold;
  }

  const bool enabled_;
  const float m_slope_;
  const float m_cap_;
  const float a_constant_;
  const float a_linear_;
  const float a_square_;
  const float q_threshold_;
  float parent_m_ = 0.0f;
  bool parent_within_threshold_ = false;
};

}  // namespace

Search::Search(NodeTree* dag, Network* network,
               std::unique_ptr<UciResponder> uci_responder,
               const MoveList& searchmoves,
               std::chrono::steady_clock::time_point start_time,
               std::unique_ptr<SearchStopper> stopper, bool infinite,
               const OptionsDict& options, NNCache* cache,
               SyzygyTablebase* syzygy_tb)
    : ok_to_respond_bestmove_(!infinite),
      stopper_(std::move(stopper)),
      root_node_(dag->GetCurrentHead()),
      cache_(cache),
      dag_(dag),
      syzygy_tb_(syzygy_tb),
      played_history_(dag->GetPositionHistory()),
      network_(network),
      params_(options),
      searchmoves_(searchmoves),
      start_time_(start_time),
      initial_visits_(root_node_->GetN()),
      root_move_filter_(MakeRootMoveFilter(
          searchmoves_, syzygy_tb_, played_history_,
          params_.GetSyzygyFastPlay(), &tb_hits_, &root_is_in_dtz_)),
      uci_responder_(std::move(uci_responder)) {
  if (params_.GetMaxConcurrentSearchers() != 0) {
    pending_searchers_.store(params_.GetMaxConcurrentSearchers(),
                             std::memory_order_release);
  }
}

namespace {
void ApplyDirichletNoise(Node* node, float eps, double alpha) {
  float total = 0;
  std::vector<float> noise;

  for (int i = 0; i < node->GetNumEdges(); ++i) {
    float eta = Random::Get().GetGamma(alpha, 1.0);
    noise.emplace_back(eta);
    total += eta;
  }

  if (total < std::numeric_limits<float>::min()) return;

  int noise_idx = 0;
  for (const auto& child : node->Edges()) {
    auto* edge = child.edge();
    edge->SetP(edge->GetP() * (1 - eps) + eps * noise[noise_idx++] / total);
  }
}
}  // namespace

void Search::SendUciInfo() REQUIRES(nodes_mutex_) REQUIRES(counters_mutex_) {
  const auto max_pv = params_.GetMultiPv();
  const auto edges = GetBestChildrenNoTemperature(root_node_, max_pv, 0);
  const auto score_type = params_.GetScoreType();
  const auto per_pv_counters = params_.GetPerPvCounters();
  const auto display_cache_usage = params_.GetDisplayCacheUsage();
  const auto draw_score = GetDrawScore(false);

  std::vector<ThinkingInfo> uci_infos;

  // Info common for all multipv variants.
  ThinkingInfo common_info;
  common_info.depth = cum_depth_ / (total_playouts_ ? total_playouts_ : 1);
  common_info.seldepth = max_depth_;
  common_info.time = GetTimeSinceStart();
  if (!per_pv_counters) {
    common_info.nodes = total_playouts_ + initial_visits_;
  }
  if (display_cache_usage) {
    common_info.hashfull =
        cache_->GetSize() * 1000LL / std::max(cache_->GetCapacity(), 1);
  }
  if (nps_start_time_) {
    const auto time_since_first_batch_ms =
        std::chrono::duration_cast<std::chrono::milliseconds>(
            std::chrono::steady_clock::now() - *nps_start_time_)
            .count();
    if (time_since_first_batch_ms > 0) {
      common_info.nps = total_playouts_ * 1000 / time_since_first_batch_ms;
    }
  }
  common_info.tb_hits = tb_hits_.load(std::memory_order_acquire);

  int multipv = 0;
  const auto default_q = -root_node_->GetQ(-draw_score);
  const auto default_wl = -root_node_->GetWL();
  const auto default_d = root_node_->GetD();
  for (const auto& edge : edges) {
    ++multipv;
    uci_infos.emplace_back(common_info);
    auto& uci_info = uci_infos.back();
    const auto wl = edge.GetWL(default_wl);
    const auto floatD = edge.GetD(default_d);
    const auto q = edge.GetQ(default_q, draw_score);
    if (edge.IsTerminal() && wl != 0.0f) {
      uci_info.mate = std::copysign(
          std::round(edge.GetM(0.0f) + 1) / 2 + (edge.IsTbTerminal() ? 100 : 0),
          wl);
    } else if (score_type == "centipawn_with_drawscore") {
      uci_info.score = 90 * tan(1.5637541897 * q);
    } else if (score_type == "centipawn") {
      uci_info.score = 90 * tan(1.5637541897 * wl);
    } else if (score_type == "centipawn_2019") {
      uci_info.score = 295 * wl / (1 - 0.976953126 * std::pow(wl, 14));
    } else if (score_type == "centipawn_2018") {
      uci_info.score = 290.680623072 * tan(1.548090806 * wl);
    } else if (score_type == "win_percentage") {
      uci_info.score = wl * 5000 + 5000;
    } else if (score_type == "Q") {
      uci_info.score = q * 10000;
    } else if (score_type == "W-L") {
      uci_info.score = wl * 10000;
    }

    auto w =
        std::max(0, static_cast<int>(std::round(500.0 * (1.0 + wl - floatD))));
    auto l =
        std::max(0, static_cast<int>(std::round(500.0 * (1.0 - wl - floatD))));
    // Using 1000-w-l so that W+D+L add up to 1000.0.
    auto d = 1000 - w - l;
    if (d < 0) {
      w = std::min(1000, std::max(0, w + d / 2));
      l = 1000 - w;
      d = 0;
    }
    uci_info.wdl = ThinkingInfo::WDL{w, d, l};
    if (network_->GetCapabilities().has_mlh()) {
      uci_info.moves_left = static_cast<int>(
          (1.0f + edge.GetM(1.0f + root_node_->GetM())) / 2.0f);
    }
    if (max_pv > 1) uci_info.multipv = multipv;
    if (per_pv_counters) uci_info.nodes = edge.GetN();
    bool flip = played_history_.IsBlackToMove();
    int depth = 0;
    auto history = played_history_;
    for (auto iter = edge; iter;
         iter = GetBestChildNoTemperature(iter.node(), depth), flip = !flip) {
      uci_info.pv.push_back(iter.GetMove(flip));
      history.Append(iter.GetMove());
      // Last edge was dangling or a draw by repetition, cannot continue.
      if (!iter.node() || history.Last().GetRepetitions() >= 2) break;
      depth += 1;
    }
  }

  if (!uci_infos.empty()) last_outputted_uci_info_ = uci_infos.front();
  if (current_best_edge_ && !edges.empty()) {
    last_outputted_info_edge_ = current_best_edge_.edge();
  }

  uci_responder_->OutputThinkingInfo(&uci_infos);
}

// Decides whether anything important changed in stats and new info should be
// shown to a user.
void Search::MaybeOutputInfo() {
  SharedMutex::Lock lock(nodes_mutex_);
  Mutex::Lock counters_lock(counters_mutex_);
  if (!bestmove_is_sent_ && current_best_edge_ &&
      (current_best_edge_.edge() != last_outputted_info_edge_ ||
       last_outputted_uci_info_.depth !=
           static_cast<int>(cum_depth_ /
                            (total_playouts_ ? total_playouts_ : 1)) ||
       last_outputted_uci_info_.seldepth != max_depth_ ||
       last_outputted_uci_info_.time + kUciInfoMinimumFrequencyMs <
           GetTimeSinceStart())) {
    SendUciInfo();
    if (params_.GetLogLiveStats()) {
      SendMovesStats();
    }
    if (stop_.load(std::memory_order_acquire) && !ok_to_respond_bestmove_) {
      std::vector<ThinkingInfo> info(1);
      info.back().comment =
          "WARNING: Search has reached limit and does not make any progress.";
      uci_responder_->OutputThinkingInfo(&info);
    }
  }
}

int64_t Search::GetTimeSinceStart() const {
  return std::chrono::duration_cast<std::chrono::milliseconds>(
             std::chrono::steady_clock::now() - start_time_)
      .count();
}

int64_t Search::GetTimeSinceFirstBatch() const REQUIRES(counters_mutex_) {
  if (!nps_start_time_) return 0;
  return std::chrono::duration_cast<std::chrono::milliseconds>(
             std::chrono::steady_clock::now() - *nps_start_time_)
      .count();
}

// Root is depth 0, i.e. even depth.
float Search::GetDrawScore(bool is_odd_depth) const {
  return (is_odd_depth ? params_.GetOpponentDrawScore()
                       : params_.GetSidetomoveDrawScore()) +
         (is_odd_depth == played_history_.IsBlackToMove()
              ? params_.GetWhiteDrawDelta()
              : params_.GetBlackDrawDelta());
}

namespace {
inline float GetFpu(const SearchParams& params, Node* node, bool is_root_node,
                    float draw_score) {
  const auto value = params.GetFpuValue(is_root_node);
  return params.GetFpuAbsolute(is_root_node)
             ? value
             : -node->GetQ(-draw_score) -
                   value * std::sqrt(node->GetVisitedPolicy());
}

// Faster version for if visited_policy is readily available already.
inline float GetFpu(const SearchParams& params, Node* node, bool is_root_node,
                    float draw_score, float visited_pol) {
  const auto value = params.GetFpuValue(is_root_node);
  return params.GetFpuAbsolute(is_root_node)
             ? value
             : -node->GetQ(-draw_score) - value * std::sqrt(visited_pol);
}

inline float ComputeCpuct(const SearchParams& params, uint32_t N,
                          bool is_root_node) {
  const float init = params.GetCpuct(is_root_node);
  const float k = params.GetCpuctFactor(is_root_node);
  const float base = params.GetCpuctBase(is_root_node);
  return init + (k ? k * FastLog((N + base) / base) : 0.0f);
}
}  // namespace

std::vector<std::string> Search::GetVerboseStats(Node* node) const {
  assert(node == root_node_ || node->GetParent() == root_node_->GetLowNode());
  const bool is_root = (node == root_node_);
  const bool is_odd_depth = !is_root;
  const bool is_black_to_move = (played_history_.IsBlackToMove() == is_root);
  const float draw_score = GetDrawScore(is_odd_depth);
  const float fpu = GetFpu(params_, node, is_root, draw_score);
  const float cpuct = ComputeCpuct(params_, node->GetTotalVisits(), is_root);
  const float U_coeff =
      cpuct * std::sqrt(std::max(node->GetChildrenVisits(), 1u));
  std::vector<EdgeAndNode> edges;
  for (const auto& edge : node->Edges()) edges.push_back(edge);

  std::sort(edges.begin(), edges.end(),
            [&fpu, &U_coeff, &draw_score](EdgeAndNode a, EdgeAndNode b) {
              return std::forward_as_tuple(
                         a.GetN(), a.GetQ(fpu, draw_score) + a.GetU(U_coeff)) <
                     std::forward_as_tuple(
                         b.GetN(), b.GetQ(fpu, draw_score) + b.GetU(U_coeff));
            });

  auto print = [](auto* oss, auto pre, auto v, auto post, auto w, int p = 0) {
    *oss << pre << std::setw(w) << std::setprecision(p) << v << post;
  };
  auto print_head = [&](auto* oss, auto label, int i, auto n, auto f, auto p) {
    *oss << std::fixed;
    print(oss, "", label, " ", 5);
    print(oss, "(", i, ") ", 4);
    *oss << std::right;
    print(oss, "N: ", n, " ", 7);
    print(oss, "(+", f, ") ", 2);
    print(oss, "(P: ", p * 100, "%) ", 5, p >= 0.99995f ? 1 : 2);
  };
  auto print_stats = [&](auto* oss, const auto* n) {
    const auto sign = n == node ? -1 : 1;
    if (n) {
      print(oss, "(WL: ", sign * n->GetWL(), ") ", 8, 5);
      print(oss, "(D: ", n->GetD(), ") ", 5, 3);
      print(oss, "(M: ", n->GetM(), ") ", 4, 1);
    } else {
      *oss << "(WL:  -.-----) (D: -.---) (M:  -.-) ";
    }
    print(oss, "(Q: ", n ? sign * n->GetQ(sign * draw_score) : fpu, ") ", 8, 5);
  };
  auto print_tail = [&](auto* oss, const auto* n) {
    const auto sign = n == node ? -1 : 1;
    std::optional<float> v;
    if (n && n->IsTerminal()) {
      v = n->GetQ(sign * draw_score);
    } else if (n) {
      auto history = played_history_;
      if (!is_root) {
        history.Append(node->GetOwnEdge()->GetMove());
      }
      NNCacheLock nneval = GetCachedNNEval(history);
      if (nneval) v = -nneval->eval->q;
    }
    if (v) {
      print(oss, "(V: ", sign * *v, ") ", 7, 4);
    } else {
      *oss << "(V:  -.----) ";
    }

    if (n) {
      auto [lo, up] = n->GetBounds();
      if (sign == -1) {
        lo = -lo;
        up = -up;
        std::swap(lo, up);
      }
      *oss << (lo == up                                                ? "(T) "
               : lo == GameResult::DRAW && up == GameResult::WHITE_WON ? "(W) "
               : lo == GameResult::BLACK_WON && up == GameResult::DRAW ? "(L) "
                                                                       : "");
    }
  };

  std::vector<std::string> infos;
  const auto m_evaluator = network_->GetCapabilities().has_mlh()
                               ? MEvaluator(params_, node)
                               : MEvaluator();
  for (const auto& edge : edges) {
    float Q = edge.GetQ(fpu, draw_score);
    float M = m_evaluator.GetM(edge, Q);
    std::ostringstream oss;
    oss << std::left;
    // TODO: should this be displaying transformed index?
    print_head(&oss, edge.GetMove(is_black_to_move).as_string(),
               edge.GetMove().as_nn_index(0), edge.GetN(), edge.GetNInFlight(),
               edge.GetP());
    print_stats(&oss, edge.node());
    print(&oss, "(U: ", edge.GetU(U_coeff), ") ", 6, 5);
    print(&oss, "(S: ", Q + edge.GetU(U_coeff) + M, ") ", 8, 5);
    print_tail(&oss, edge.node());
    infos.emplace_back(oss.str());
  }

  // Include stats about the node in similar format to its children above.
  std::ostringstream oss;
  print_head(&oss, "node ", node->GetNumEdges(), node->GetN(),
             node->GetNInFlight(), node->GetVisitedPolicy());
  print_stats(&oss, node);
  print_tail(&oss, node);
  infos.emplace_back(oss.str());
  return infos;
}

void Search::SendMovesStats() const REQUIRES(counters_mutex_) {
  auto move_stats = GetVerboseStats(root_node_);

  if (params_.GetVerboseStats()) {
    std::vector<ThinkingInfo> infos;
    std::transform(move_stats.begin(), move_stats.end(),
                   std::back_inserter(infos), [](const std::string& line) {
                     ThinkingInfo info;
                     info.comment = line;
                     return info;
                   });
    uci_responder_->OutputThinkingInfo(&infos);
  } else {
    LOGFILE << "=== Move stats:";
    for (const auto& line : move_stats) LOGFILE << line;
  }
  for (auto& edge : root_node_->Edges()) {
    if (!(edge.GetMove(played_history_.IsBlackToMove()) == final_bestmove_)) {
      continue;
    }
    if (edge.HasNode()) {
      LOGFILE << "--- Opponent moves after: " << final_bestmove_.as_string();
      for (const auto& line : GetVerboseStats(edge.node())) {
        LOGFILE << line;
      }
    }
  }
}

NNCacheLock Search::GetCachedNNEval(const PositionHistory& history) const {
  const auto hash = history.HashLast(params_.GetCacheHistoryLength() + 1);
  NNCacheLock nneval(cache_, hash);
  return nneval;
}

void Search::MaybeTriggerStop(const IterationStats& stats,
                              StoppersHints* hints) {
  hints->Reset();
  SharedMutex::Lock nodes_lock(nodes_mutex_);
  Mutex::Lock lock(counters_mutex_);
  // Already responded bestmove, nothing to do here.
  if (bestmove_is_sent_) return;
  // Don't stop when the root node is not yet expanded.
  if (total_playouts_ + initial_visits_ == 0) return;

  if (!stop_.load(std::memory_order_acquire)) {
    if (stopper_->ShouldStop(stats, hints)) FireStopInternal();
  }

  // If we are the first to see that stop is needed.
  if (stop_.load(std::memory_order_acquire) && ok_to_respond_bestmove_ &&
      !bestmove_is_sent_) {
    SendUciInfo();
    EnsureBestMoveKnown();
    SendMovesStats();
    BestMoveInfo info(final_bestmove_, final_pondermove_);
    uci_responder_->OutputBestMove(&info);
    stopper_->OnSearchDone(stats);
    bestmove_is_sent_ = true;
    current_best_edge_ = EdgeAndNode();
  }
}

// Return the evaluation of the actual best child, regardless of temperature
// settings. This differs from GetBestMove, which does obey any temperature
// settings. So, somethimes, they may return results of different moves.
Eval Search::GetBestEval(Move* move, bool* is_terminal) const {
  SharedMutex::SharedLock lock(nodes_mutex_);
  Mutex::Lock counters_lock(counters_mutex_);
  float parent_wl = -root_node_->GetWL();
  float parent_d = root_node_->GetD();
  float parent_m = root_node_->GetM();
  if (!root_node_->HasChildren()) return {parent_wl, parent_d, parent_m};
  EdgeAndNode best_edge = GetBestChildNoTemperature(root_node_, 0);
  if (move) *move = best_edge.GetMove(played_history_.IsBlackToMove());
  if (is_terminal) *is_terminal = best_edge.IsTerminal();
  return {best_edge.GetWL(parent_wl), best_edge.GetD(parent_d),
          best_edge.GetM(parent_m - 1) + 1};
}

std::pair<Move, Move> Search::GetBestMove() {
  SharedMutex::Lock lock(nodes_mutex_);
  Mutex::Lock counters_lock(counters_mutex_);
  EnsureBestMoveKnown();
  return {final_bestmove_, final_pondermove_};
}

std::int64_t Search::GetTotalPlayouts() const {
  SharedMutex::SharedLock lock(nodes_mutex_);
  return total_playouts_;
}

void Search::ResetBestMove() {
  SharedMutex::Lock nodes_lock(nodes_mutex_);
  Mutex::Lock lock(counters_mutex_);
  bool old_sent = bestmove_is_sent_;
  bestmove_is_sent_ = false;
  EnsureBestMoveKnown();
  bestmove_is_sent_ = old_sent;
}

// Computes the best move, maybe with temperature (according to the settings).
void Search::EnsureBestMoveKnown() REQUIRES(nodes_mutex_)
    REQUIRES(counters_mutex_) {
  if (bestmove_is_sent_) return;
  if (root_node_->GetN() == 0) return;
  if (!root_node_->HasChildren()) return;

  float temperature = params_.GetTemperature();
  const int cutoff_move = params_.GetTemperatureCutoffMove();
  const int decay_delay_moves = params_.GetTempDecayDelayMoves();
  const int decay_moves = params_.GetTempDecayMoves();
  const int moves = played_history_.Last().GetGamePly() / 2;

  if (cutoff_move && (moves + 1) >= cutoff_move) {
    temperature = params_.GetTemperatureEndgame();
  } else if (temperature && decay_moves) {
    if (moves >= decay_delay_moves + decay_moves) {
      temperature = 0.0;
    } else if (moves >= decay_delay_moves) {
      temperature *=
          static_cast<float>(decay_delay_moves + decay_moves - moves) /
          decay_moves;
    }
    // don't allow temperature to decay below endgame temperature
    if (temperature < params_.GetTemperatureEndgame()) {
      temperature = params_.GetTemperatureEndgame();
    }
  }

  auto bestmove_edge = temperature
                           ? GetBestRootChildWithTemperature(temperature)
                           : GetBestChildNoTemperature(root_node_, 0);
  final_bestmove_ = bestmove_edge.GetMove(played_history_.IsBlackToMove());

  if (bestmove_edge.GetN() > 0 && bestmove_edge.node()->HasChildren()) {
    final_pondermove_ = GetBestChildNoTemperature(bestmove_edge.node(), 1)
                            .GetMove(!played_history_.IsBlackToMove());
  }
}

// Returns @count children with most visits.
std::vector<EdgeAndNode> Search::GetBestChildrenNoTemperature(Node* parent,
                                                              int count,
                                                              int depth) const {
  // Even if Edges is populated at this point, its a race condition to access
  // the node, so exit quickly.
  if (parent->GetN() == 0) return {};
  const bool is_odd_depth = (depth % 2) == 1;
  const float draw_score = GetDrawScore(is_odd_depth);
  // Best child is selected using the following criteria:
  // * Prefer shorter terminal wins / avoid shorter terminal losses.
  // * Largest number of playouts.
  // * If two nodes have equal number:
  //   * If that number is 0, the one with larger prior wins.
  //   * If that number is larger than 0, the one with larger eval wins.
  std::vector<EdgeAndNode> edges;
  for (auto& edge : parent->Edges()) {
    if (parent == root_node_ && !root_move_filter_.empty() &&
        std::find(root_move_filter_.begin(), root_move_filter_.end(),
                  edge.GetMove()) == root_move_filter_.end()) {
      continue;
    }
    edges.push_back(edge);
  }
  const auto middle = (static_cast<int>(edges.size()) > count)
                          ? edges.begin() + count
                          : edges.end();
  std::partial_sort(
      edges.begin(), middle, edges.end(),
      [draw_score](const auto& a, const auto& b) {
        // The function returns "true" when a is preferred to b.

        // Lists edge types from less desirable to more desirable.
        enum EdgeRank {
          kTerminalLoss,
          kTablebaseLoss,
          kNonTerminal,  // Non terminal or terminal draw.
          kTablebaseWin,
          kTerminalWin,
        };

        auto GetEdgeRank = [](const EdgeAndNode& edge) {
          // This default isn't used as wl only checked for case edge is
          // terminal.
          const auto wl = edge.GetWL(0.0f);
          // Not safe to access IsTerminal if GetN is 0.
          if (edge.GetN() == 0 || !edge.IsTerminal() || !wl) {
            return kNonTerminal;
          }
          if (edge.IsTbTerminal()) {
            return wl < 0.0 ? kTablebaseLoss : kTablebaseWin;
          }
          return wl < 0.0 ? kTerminalLoss : kTerminalWin;
        };

        // If moves have different outcomes, prefer better outcome.
        const auto a_rank = GetEdgeRank(a);
        const auto b_rank = GetEdgeRank(b);
        if (a_rank != b_rank) return a_rank > b_rank;

        // If both are terminal draws, try to make it shorter.
        // Not safe to access IsTerminal if GetN is 0.
        if (a_rank == kNonTerminal && a.GetN() != 0 && b.GetN() != 0 &&
            a.IsTerminal() && b.IsTerminal()) {
          if (a.IsTbTerminal() != b.IsTbTerminal()) {
            // Prefer non-tablebase draws.
            return a.IsTbTerminal() < b.IsTbTerminal();
          }
          // Prefer shorter draws.
          return a.GetM(0.0f) < b.GetM(0.0f);
        }

        // Neither is terminal, use standard rule.
        if (a_rank == kNonTerminal) {
          // Prefer largest playouts then eval then prior.
          if (a.GetN() != b.GetN()) return a.GetN() > b.GetN();
          // Default doesn't matter here so long as they are the same as either
          // both are N==0 (thus we're comparing equal defaults) or N!=0 and
          // default isn't used.
          if (a.GetQ(0.0f, draw_score) != b.GetQ(0.0f, draw_score)) {
            return a.GetQ(0.0f, draw_score) > b.GetQ(0.0f, draw_score);
          }
          return a.GetP() > b.GetP();
        }

        // Both variants are winning, prefer shortest win.
        if (a_rank > kNonTerminal) {
          return a.GetM(0.0f) < b.GetM(0.0f);
        }

        // Both variants are losing, prefer longest losses.
        return a.GetM(0.0f) > b.GetM(0.0f);
      });

  if (count < static_cast<int>(edges.size())) {
    edges.resize(count);
  }
  return edges;
}

// Returns a child with most visits.
EdgeAndNode Search::GetBestChildNoTemperature(Node* parent, int depth) const {
  auto res = GetBestChildrenNoTemperature(parent, 1, depth);
  return res.empty() ? EdgeAndNode() : res.front();
}

// Returns a child of a root chosen according to weighted-by-temperature visit
// count.
EdgeAndNode Search::GetBestRootChildWithTemperature(float temperature) const {
  // Root is at even depth.
  const float draw_score = GetDrawScore(/* is_odd_depth= */ false);

  std::vector<float> cumulative_sums;
  float sum = 0.0;
  float max_n = 0.0;
  const float offset = params_.GetTemperatureVisitOffset();
  float max_eval = -1.0f;
  const float fpu =
      GetFpu(params_, root_node_, /* is_root= */ true, draw_score);

  for (auto& edge : root_node_->Edges()) {
    if (!root_move_filter_.empty() &&
        std::find(root_move_filter_.begin(), root_move_filter_.end(),
                  edge.GetMove()) == root_move_filter_.end()) {
      continue;
    }
    if (edge.GetN() + offset > max_n) {
      max_n = edge.GetN() + offset;
      max_eval = edge.GetQ(fpu, draw_score);
    }
  }

  // TODO(crem) Simplify this code when samplers.h is merged.
  const float min_eval =
      max_eval - params_.GetTemperatureWinpctCutoff() / 50.0f;
  for (auto& edge : root_node_->Edges()) {
    if (!root_move_filter_.empty() &&
        std::find(root_move_filter_.begin(), root_move_filter_.end(),
                  edge.GetMove()) == root_move_filter_.end()) {
      continue;
    }
    if (edge.GetQ(fpu, draw_score) < min_eval) continue;
    sum += std::pow(
        std::max(0.0f,
                 (max_n <= 0.0f
                      ? edge.GetP()
                      : ((static_cast<float>(edge.GetN()) + offset) / max_n))),
        1 / temperature);
    cumulative_sums.push_back(sum);
  }
  assert(sum);

  const float toss = Random::Get().GetFloat(cumulative_sums.back());
  int idx =
      std::lower_bound(cumulative_sums.begin(), cumulative_sums.end(), toss) -
      cumulative_sums.begin();

  for (auto& edge : root_node_->Edges()) {
    if (!root_move_filter_.empty() &&
        std::find(root_move_filter_.begin(), root_move_filter_.end(),
                  edge.GetMove()) == root_move_filter_.end()) {
      continue;
    }
    if (edge.GetQ(fpu, draw_score) < min_eval) continue;
    if (idx-- == 0) return edge;
  }
  assert(false);
  return {};
}

void Search::StartThreads(size_t how_many) {
  thread_count_.store(how_many, std::memory_order_release);
  Mutex::Lock lock(threads_mutex_);
  // First thread is a watchdog thread.
  if (threads_.size() == 0) {
    threads_.emplace_back([this]() { WatchdogThread(); });
  }
  // Start working threads.
  for (size_t i = 0; i < how_many; i++) {
    threads_.emplace_back([this, i]() {
      SearchWorker worker(this, params_, i);
      worker.RunBlocking();
    });
  }
  LOGFILE << "Search started. "
          << std::chrono::duration_cast<std::chrono::milliseconds>(
                 std::chrono::steady_clock::now() - start_time_)
                 .count()
          << "ms already passed.";
}

void Search::RunBlocking(size_t threads) {
  StartThreads(threads);
  Wait();
}

bool Search::IsSearchActive() const {
  return !stop_.load(std::memory_order_acquire);
}

void Search::PopulateCommonIterationStats(IterationStats* stats) {
  stats->time_since_movestart = GetTimeSinceStart();

  SharedMutex::SharedLock nodes_lock(nodes_mutex_);
  {
    Mutex::Lock counters_lock(counters_mutex_);
    stats->time_since_first_batch = GetTimeSinceFirstBatch();
    if (!nps_start_time_ && total_playouts_ > 0) {
      nps_start_time_ = std::chrono::steady_clock::now();
    }
  }
  stats->total_nodes = total_playouts_ + initial_visits_;
  stats->nodes_since_movestart = total_playouts_;
  stats->batches_since_movestart = total_batches_;
  stats->average_depth = cum_depth_ / (total_playouts_ ? total_playouts_ : 1);
  stats->edge_n.clear();
  stats->win_found = false;
  stats->num_losing_edges = 0;
  stats->time_usage_hint_ = IterationStats::TimeUsageHint::kNormal;

  // If root node hasn't finished first visit, none of this code is safe.
  if (root_node_->GetN() > 0) {
    const auto draw_score = GetDrawScore(true);
    const float fpu =
        GetFpu(params_, root_node_, /* is_root_node */ true, draw_score);
    float max_q_plus_m = -1000;
    uint64_t max_n = 0;
    bool max_n_has_max_q_plus_m = true;
    const auto m_evaluator = network_->GetCapabilities().has_mlh()
                                 ? MEvaluator(params_, root_node_)
                                 : MEvaluator();
    for (const auto& edge : root_node_->Edges()) {
      const auto n = edge.GetN();
      const auto q = edge.GetQ(fpu, draw_score);
      const auto m = m_evaluator.GetM(edge, q);
      const auto q_plus_m = q + m;
      stats->edge_n.push_back(n);
      if (n > 0 && edge.IsTerminal() && edge.GetWL(0.0f) > 0.0f) {
        stats->win_found = true;
      }
      if (n > 0 && edge.IsTerminal() && edge.GetWL(0.0f) < 0.0f) {
        stats->num_losing_edges += 1;
      }
      if (max_n < n) {
        max_n = n;
        max_n_has_max_q_plus_m = false;
      }
      if (max_q_plus_m <= q_plus_m) {
        max_n_has_max_q_plus_m = (max_n == n);
        max_q_plus_m = q_plus_m;
      }
    }
    if (!max_n_has_max_q_plus_m) {
      stats->time_usage_hint_ = IterationStats::TimeUsageHint::kNeedMoreTime;
    }
  }
}

void Search::WatchdogThread() {
  Numa::BindThread(0);
  LOGFILE << "Start a watchdog thread.";
  StoppersHints hints;
  IterationStats stats;
  while (true) {
    hints.Reset();
    PopulateCommonIterationStats(&stats);
    MaybeTriggerStop(stats, &hints);
    MaybeOutputInfo();

    constexpr auto kMaxWaitTimeMs = 100;
    constexpr auto kMinWaitTimeMs = 1;

    Mutex::Lock lock(counters_mutex_);
    // Only exit when bestmove is responded. It may happen that search threads
    // already all exited, and we need at least one thread that can do that.
    if (bestmove_is_sent_) break;

    auto remaining_time = hints.GetEstimatedRemainingTimeMs();
    if (remaining_time > kMaxWaitTimeMs) remaining_time = kMaxWaitTimeMs;
    if (remaining_time < kMinWaitTimeMs) remaining_time = kMinWaitTimeMs;
    // There is no real need to have max wait time, and sometimes it's fine
    // to wait without timeout at all (e.g. in `go nodes` mode), but we
    // still limit wait time for exotic cases like when pc goes to sleep
    // mode during thinking.
    // Minimum wait time is there to prevent busy wait and other threads
    // starvation.
    watchdog_cv_.wait_for(
        lock.get_raw(), std::chrono::milliseconds(remaining_time),
        [this]() { return stop_.load(std::memory_order_acquire); });
  }
  LOGFILE << "End a watchdog thread.";
}

void Search::FireStopInternal() {
  stop_.store(true, std::memory_order_release);
  watchdog_cv_.notify_all();
}

void Search::Stop() {
  Mutex::Lock lock(counters_mutex_);
  ok_to_respond_bestmove_ = true;
  FireStopInternal();
  LOGFILE << "Stopping search due to `stop` uci command.";
}

void Search::Abort() {
  Mutex::Lock lock(counters_mutex_);
  if (!stop_.load(std::memory_order_acquire) ||
      (!bestmove_is_sent_ && !ok_to_respond_bestmove_)) {
    bestmove_is_sent_ = true;
    FireStopInternal();
  }
  LOGFILE << "Aborting search, if it is still active.";
}

void Search::Wait() {
  Mutex::Lock lock(threads_mutex_);
  while (!threads_.empty()) {
    threads_.back().join();
    threads_.pop_back();
  }
}

void Search::CancelSharedCollisions() REQUIRES(nodes_mutex_) {
  for (auto& entry : shared_collisions_) {
    auto path = entry.first;
    for (auto it = ++(path.crbegin()); it != path.crend(); ++it) {
      std::get<0>(*it)->CancelScoreUpdate(entry.second);
    }
  }
  shared_collisions_.clear();
}

Search::~Search() {
  Abort();
  Wait();
  {
    SharedMutex::Lock lock(nodes_mutex_);
    CancelSharedCollisions();

#ifndef NDEBUG
    assert(root_node_->ZeroNInFlight());
#endif
  }
  LOGFILE << "Search destroyed.";
}

//////////////////////////////////////////////////////////////////////////////
// SearchWorker
//////////////////////////////////////////////////////////////////////////////

void SearchWorker::RunTasks(int tid) {
  while (true) {
    PickTask* task = nullptr;
    int id = 0;
    {
      int spins = 0;
      while (true) {
        int nta = tasks_taken_.load(std::memory_order_acquire);
        int tc = task_count_.load(std::memory_order_acquire);
        if (nta < tc) {
          int val = 0;
          if (task_taking_started_.compare_exchange_weak(
                  val, 1, std::memory_order_acq_rel,
                  std::memory_order_relaxed)) {
            nta = tasks_taken_.load(std::memory_order_acquire);
            tc = task_count_.load(std::memory_order_acquire);
            // We got the spin lock, double check we're still in the clear.
            if (nta < tc) {
              id = tasks_taken_.fetch_add(1, std::memory_order_acq_rel);
              task = &picking_tasks_[id];
              task_taking_started_.store(0, std::memory_order_release);
              break;
            }
            task_taking_started_.store(0, std::memory_order_release);
          }
          SpinloopPause();
          spins = 0;
          continue;
        } else if (tc != -1) {
          spins++;
          if (spins >= 512) {
            std::this_thread::yield();
            spins = 0;
          } else {
            SpinloopPause();
          }
          continue;
        }
        spins = 0;
        // Looks like sleep time.
        Mutex::Lock lock(picking_tasks_mutex_);
        // Refresh them now we have the lock.
        nta = tasks_taken_.load(std::memory_order_acquire);
        tc = task_count_.load(std::memory_order_acquire);
        if (tc != -1) continue;
        if (nta >= tc && exiting_) return;
        task_added_.wait(lock.get_raw());
        // And refresh again now we're awake.
        nta = tasks_taken_.load(std::memory_order_acquire);
        tc = task_count_.load(std::memory_order_acquire);
        if (nta >= tc && exiting_) return;
      }
    }
    if (task != nullptr) {
      switch (task->task_type) {
        case PickTask::kGathering: {
          PickNodesToExtendTask(task->start_path, task->collision_limit,
                                task->history, &(task->results),
                                &(task_workspaces_[tid]));
          break;
        }
        case PickTask::kProcessing: {
          ProcessPickedTask(task->start_idx, task->end_idx);
          break;
        }
      }
      picking_tasks_[id].complete = true;
      completed_tasks_.fetch_add(1, std::memory_order_acq_rel);
    }
  }
}

void SearchWorker::ExecuteOneIteration() {
  // 1. Initialize internal structures.
  InitializeIteration(search_->network_->NewComputation());

  if (params_.GetMaxConcurrentSearchers() != 0) {
    while (true) {
      // If search is stopped, we've not gathered or done anything and we don't
      // want to, so we can safely skip all below. But make sure we have done
      // at least one iteration.
      if (search_->stop_.load(std::memory_order_acquire) &&
          search_->GetTotalPlayouts() + search_->initial_visits_ > 0) {
        return;
      }
      int available =
          search_->pending_searchers_.load(std::memory_order_acquire);
      if (available > 0 &&
          search_->pending_searchers_.compare_exchange_weak(
              available, available - 1, std::memory_order_acq_rel)) {
        break;
      }
      // This is a hard spin lock to reduce latency but at the expense of busy
      // wait cpu usage. If search worker count is large, this is probably a bad
      // idea.
    }
  }

  // 2. Gather minibatch.
  GatherMinibatch();
  task_count_.store(-1, std::memory_order_release);
  search_->backend_waiting_counter_.fetch_add(1, std::memory_order_relaxed);

  // 2b. Collect collisions.
  CollectCollisions();

  // 3. Prefetch into cache.
  MaybePrefetchIntoCache();

  if (params_.GetMaxConcurrentSearchers() != 0) {
    search_->pending_searchers_.fetch_add(1, std::memory_order_acq_rel);
  }

  // 4. Run NN computation.
  RunNNComputation();
  search_->backend_waiting_counter_.fetch_add(-1, std::memory_order_relaxed);

  // 5. Retrieve NN computations (and terminal values) into nodes.
  FetchMinibatchResults();

  // 6. Propagate the new nodes' information to all their parents in the tree.
  DoBackupUpdate();

  // 7. Update the Search's status and progress information.
  UpdateCounters();

  // If required, waste time to limit nps.
  if (params_.GetNpsLimit() > 0) {
    while (search_->IsSearchActive()) {
      int64_t time_since_first_batch_ms = 0;
      {
        Mutex::Lock lock(search_->counters_mutex_);
        time_since_first_batch_ms = search_->GetTimeSinceFirstBatch();
      }
      if (time_since_first_batch_ms <= 0) {
        time_since_first_batch_ms = search_->GetTimeSinceStart();
      }
      auto nps = search_->GetTotalPlayouts() * 1e3f / time_since_first_batch_ms;
      if (nps > params_.GetNpsLimit()) {
        std::this_thread::sleep_for(std::chrono::milliseconds(1));
      } else {
        break;
      }
    }
  }
}

// 1. Initialize internal structures.
// ~~~~~~~~~~~~~~~~~~~~~~~~~~~~~~~~~~
void SearchWorker::InitializeIteration(
    std::unique_ptr<NetworkComputation> computation) {
  computation_ = std::make_unique<CachingComputation>(
      std::move(computation), search_->network_->GetCapabilities().input_format,
      params_.GetHistoryFill(), search_->cache_);
  computation_->Reserve(params_.GetMiniBatchSize());
  minibatch_.clear();
  minibatch_.reserve(2 * params_.GetMiniBatchSize());
}

// 2. Gather minibatch.
// ~~~~~~~~~~~~~~~~~~~~
namespace {
int Mix(int high, int low, float ratio) {
  return static_cast<int>(std::round(static_cast<float>(low) +
                                     static_cast<float>(high - low) * ratio));
}

int CalculateCollisionsLeft(int64_t nodes, const SearchParams& params) {
  // End checked first
  if (nodes >= params.GetMaxCollisionVisitsScalingEnd()) {
    return params.GetMaxCollisionVisits();
  }
  if (nodes <= params.GetMaxCollisionVisitsScalingStart()) {
    return 1;
  }
  return Mix(params.GetMaxCollisionVisits(), 1,
             std::pow((static_cast<float>(nodes) -
                       params.GetMaxCollisionVisitsScalingStart()) /
                          (params.GetMaxCollisionVisitsScalingEnd() -
                           params.GetMaxCollisionVisitsScalingStart()),
                      params.GetMaxCollisionVisitsScalingPower()));
}
}  // namespace

void SearchWorker::GatherMinibatch() {
  // Total number of nodes to process.
  int minibatch_size = 0;
  int cur_n = 0;
  {
    SharedMutex::Lock lock(search_->nodes_mutex_);
    cur_n = search_->root_node_->GetN();
  }
  // TODO: GetEstimatedRemainingPlayouts has already had smart pruning factor
  // applied, which doesn't clearly make sense to include here...
  int64_t remaining_n =
      latest_time_manager_hints_.GetEstimatedRemainingPlayouts();
  int collisions_left = CalculateCollisionsLeft(
      std::min(static_cast<int64_t>(cur_n), remaining_n), params_);

  // Number of nodes processed out of order.
  number_out_of_order_ = 0;

  int thread_count = search_->thread_count_.load(std::memory_order_acquire);

  // Gather nodes to process in the current batch.
  // If we had too many nodes out of order, also interrupt the iteration so
  // that search can exit.
  while (minibatch_size < params_.GetMiniBatchSize() &&
         number_out_of_order_ < params_.GetMaxOutOfOrderEvals()) {
    // If there's something to process without touching slow neural net, do it.
    if (minibatch_size > 0 && computation_->GetCacheMisses() == 0) return;

    // If there is backend work to be done, and the backend is idle - exit
    // immediately.
    // Only do this fancy work if there are multiple threads as otherwise we
    // early exit from every batch since there is never another search thread to
    // be keeping the backend busy. Which would mean that threads=1 has a
    // massive nps drop.
    if (thread_count > 1 && minibatch_size > 0 &&
        computation_->GetCacheMisses() > params_.GetIdlingMinimumWork() &&
        thread_count - search_->backend_waiting_counter_.load(
                           std::memory_order_relaxed) >
            params_.GetThreadIdlingThreshold()) {
      return;
    }

    int new_start = static_cast<int>(minibatch_.size());

    PickNodesToExtend(
        std::min({collisions_left, params_.GetMiniBatchSize() - minibatch_size,
                  params_.GetMaxOutOfOrderEvals() - number_out_of_order_}));

    // Count the non-collisions.
    int non_collisions = 0;
    for (int i = new_start; i < static_cast<int>(minibatch_.size()); i++) {
      auto& picked_node = minibatch_[i];
      if (picked_node.IsCollision()) {
        continue;
      }
      ++non_collisions;
      ++minibatch_size;
    }

    {
      // This lock must be held until after the task_completed_ wait succeeds
      // below. Since the tasks perform work which assumes they have the lock,
      // even though actually this thread does.
      SharedMutex::Lock lock(search_->nodes_mutex_);

      bool needs_wait = false;
      int ppt_start = new_start;
      if (params_.GetTaskWorkersPerSearchWorker() > 0 &&
          non_collisions >= params_.GetMinimumWorkSizeForProcessing()) {
        const int num_tasks = std::clamp(
            non_collisions / params_.GetMinimumWorkPerTaskForProcessing(), 2,
            params_.GetTaskWorkersPerSearchWorker() + 1);
        // Round down, left overs can go to main thread so it waits less.
        int per_worker = non_collisions / num_tasks;
        needs_wait = true;
        ResetTasks();
        int found = 0;
        for (int i = new_start; i < static_cast<int>(minibatch_.size()); i++) {
          auto& picked_node = minibatch_[i];
          if (picked_node.IsCollision()) {
            continue;
          }
          ++found;
          if (found == per_worker) {
            picking_tasks_.emplace_back(ppt_start, i + 1);
            task_count_.fetch_add(1, std::memory_order_acq_rel);
            ppt_start = i + 1;
            found = 0;
            if (picking_tasks_.size() == static_cast<size_t>(num_tasks - 1)) {
              break;
            }
          }
        }
      }
      ProcessPickedTask(ppt_start, static_cast<int>(minibatch_.size()));
      if (needs_wait) {
        WaitForTasks();
      }
    }
    bool some_ooo = false;
    for (int i = static_cast<int>(minibatch_.size()) - 1; i >= new_start; i--) {
      if (minibatch_[i].ooo_completed) {
        some_ooo = true;
        break;
      }
    }
    if (some_ooo) {
      SharedMutex::Lock lock(search_->nodes_mutex_);
      for (int i = static_cast<int>(minibatch_.size()) - 1; i >= new_start;
           i--) {
        // If there was any OOO, revert 'all' new collisions - it isn't possible
        // to identify exactly which ones are afterwards and only prune those.
        // This may remove too many items, but hopefully most of the time they
        // will just be added back in the same in the next gather.
        if (minibatch_[i].IsCollision()) {
          for (auto it = ++(minibatch_[i].path.crbegin());
               it != minibatch_[i].path.crend(); ++it) {
            std::get<0>(*it)->CancelScoreUpdate(minibatch_[i].multivisit);
          }
          minibatch_.erase(minibatch_.begin() + i);
        } else if (minibatch_[i].ooo_completed) {
          FetchSingleNodeResult(&minibatch_[i], minibatch_[i], 0);
          DoBackupUpdateSingleNode(minibatch_[i]);
          minibatch_.erase(minibatch_.begin() + i);
          --minibatch_size;
          ++number_out_of_order_;
        }
      }
    }
    for (size_t i = new_start; i < minibatch_.size(); i++) {
      // If there was no OOO, there can stil be collisions.
      // There are no OOO though.
      // Also terminals when OOO is disabled.
      if (!minibatch_[i].ShouldAddToInput()) continue;
      if (minibatch_[i].is_cache_hit) {
        // Since minibatch_[i] holds cache lock, this is guaranteed to succeed.
        computation_->AddInputByHash(minibatch_[i].hash,
                                     std::move(minibatch_[i].lock));
      } else {
        computation_->AddInput(minibatch_[i].hash, minibatch_[i].history);
      }
    }

    // Check for stop at the end so we have at least one node.
    for (size_t i = new_start; i < minibatch_.size(); i++) {
      auto& picked_node = minibatch_[i];

      if (picked_node.IsCollision()) {
        // Check to see if we can upsize the collision to exit sooner.
        if (picked_node.maxvisit > 0 &&
            collisions_left > picked_node.multivisit) {
          SharedMutex::Lock lock(search_->nodes_mutex_);
          int extra = std::min(picked_node.maxvisit, collisions_left) -
                      picked_node.multivisit;
          picked_node.multivisit += extra;
          for (auto it = ++(picked_node.path.crbegin());
               it != picked_node.path.crend(); ++it) {
            std::get<0>(*it)->IncrementNInFlight(extra);
          }
        }
        if ((collisions_left -= picked_node.multivisit) <= 0) return;
        if (search_->stop_.load(std::memory_order_acquire)) return;
      }
    }
  }
}

void SearchWorker::ProcessPickedTask(int start_idx, int end_idx) {
  for (int i = start_idx; i < end_idx; i++) {
    auto& picked_node = minibatch_[i];
    if (picked_node.IsCollision()) continue;
    // If node is a collision, known as a terminal (win/loss/draw according to
    // the rules of the game) or has a low node, it means that we have already
    // visited this node before and can't extend it.
    if (picked_node.IsExtendable()) {
      // Node was never visited, extend it.
      ExtendNode(picked_node);
    }

    picked_node.ooo_completed =
        params_.GetOutOfOrderEval() && picked_node.CanEvalOutOfOrder();
  }
}

#define MAX_TASKS 100

void SearchWorker::ResetTasks() {
  task_count_.store(0, std::memory_order_release);
  tasks_taken_.store(0, std::memory_order_release);
  completed_tasks_.store(0, std::memory_order_release);
  picking_tasks_.clear();
  // Reserve because resizing breaks pointers held by the task threads.
  picking_tasks_.reserve(MAX_TASKS);
}

int SearchWorker::WaitForTasks() {
  // Spin lock, other tasks should be done soon.
  while (true) {
    int completed = completed_tasks_.load(std::memory_order_acquire);
    int todo = task_count_.load(std::memory_order_acquire);
    if (todo == completed) return completed;
    SpinloopPause();
  }
}

void SearchWorker::PickNodesToExtend(int collision_limit) {
  ResetTasks();
  {
    // While nothing is ready yet - wake the task runners so they are ready to
    // receive quickly.
    Mutex::Lock lock(picking_tasks_mutex_);
    task_added_.notify_all();
  }
  std::vector<Move> empty_movelist;
  // This lock must be held until after the task_completed_ wait succeeds below.
  // Since the tasks perform work which assumes they have the lock, even though
  // actually this thread does.
  SharedMutex::Lock lock(search_->nodes_mutex_);
  history_.Trim(search_->played_history_.GetLength());
  PickNodesToExtendTask({std::make_tuple(search_->root_node_, 0, 0)},
                        collision_limit, history_, &minibatch_,
                        &main_workspace_);

  WaitForTasks();
  for (int i = 0; i < static_cast<int>(picking_tasks_.size()); i++) {
    for (int j = 0; j < static_cast<int>(picking_tasks_[i].results.size());
         j++) {
      minibatch_.emplace_back(std::move(picking_tasks_[i].results[j]));
    }
  }
}

// Depth starts with 0 at root, so number of plies in PV equals depth.
std::pair<int, int> SearchWorker::GetRepetitions(int depth,
                                                 const Position& position) {
  const auto repetitions = position.GetRepetitions();

  if (repetitions == 0) return {0, 0};

  if (repetitions >= 2) return {repetitions, 0};

  const auto plies = position.GetPliesSincePrevRepetition();
  if (params_.GetTwoFoldDraws() && /*repetitions == 1 &&*/ depth >= 4 &&
      depth >= plies) {
    return {1, plies};
  }

  return {0, 0};
}

// Check if PickNodesToExtendTask should stop picking at this @node.
bool SearchWorker::ShouldStopPickingHere(Node* node, bool is_root_node,
                                         int repetitions) {
  constexpr double wl_diff_limit = 0.01f;
  constexpr float d_diff_limit = 0.01f;
  constexpr float m_diff_limit = 2.0f;

  if (node->GetN() == 0 || node->IsTerminal()) return true;

  // Only stop at root when there is no other option.
  assert(!is_root_node || node == search_->root_node_);
  if (is_root_node) return false;

  // Stop at draws by repetition.
  if (repetitions >= 2) return true;

  // Check if Node and LowNode differ significantly.
  auto low_node = node->GetLowNode();
  assert(low_node);

  // Only known transpositions can differ.
  if (!low_node->IsTransposition()) return false;

  // LowNode is terminal when Node is not.
  if (low_node->IsTerminal()) return true;

  // Bounds differ (swap).
  auto [low_node_lower, low_node_upper] = low_node->GetBounds();
  auto [node_lower, node_upper] = node->GetBounds();
  if (low_node_lower != -node_upper || low_node_upper != -node_lower)
    return true;

  // WL differs significantly (flip).
  auto wl_diff = std::abs(low_node->GetWL() + node->GetWL());
  if (wl_diff >= wl_diff_limit) return true;

  // D differs significantly.
  auto d_diff = std::abs(low_node->GetD() - node->GetD());
  if (d_diff >= d_diff_limit) return true;

  // M differs significantly (increment).
  auto m_diff = std::abs(low_node->GetM() + 1 - node->GetM());
  if (m_diff >= m_diff_limit) return true;

  return false;
}

void SearchWorker::PickNodesToExtendTask(
    const BackupPath& path, int collision_limit, PositionHistory& history,
    std::vector<NodeToProcess>* receiver,
    TaskWorkspace* workspace) NO_THREAD_SAFETY_ANALYSIS {
  // TODO: Find a safe way to make helper threads work in parallel without
  // excessive locking.
  Mutex::Lock lock(picking_tasks_mutex_);
  assert(path.size() == (size_t)history.GetLength() -
                            search_->played_history_.GetLength() + 1);

  // TODO: Bring back pre-cached nodes created outside locks in a way that works
  // with tasks.
  // TODO: pre-reserve visits_to_perform for expected depth and likely maximum
  // width. Maybe even do so outside of lock scope.
  auto& vtp_buffer = workspace->vtp_buffer;
  auto& visits_to_perform = workspace->visits_to_perform;
  visits_to_perform.clear();
  auto& vtp_last_filled = workspace->vtp_last_filled;
  vtp_last_filled.clear();
  auto& current_path = workspace->current_path;
  current_path.clear();
  auto& full_path = workspace->full_path;
  full_path = path;
  assert(full_path.size() > 0);
  auto [node, repetitions, moves_left] = full_path.back();
  // Sometimes receiver is reused, othertimes not, so only jump start if small.
  if (receiver->capacity() < 30) {
    receiver->reserve(receiver->size() + 30);
  }

  // These 2 are 'filled pre-emptively'.
  std::array<float, 256> current_pol;
  std::array<float, 256> current_util;

  // These 3 are 'filled on demand'.
  std::array<float, 256> current_score;
  std::array<int, 256> current_nstarted;
  auto& cur_iters = workspace->cur_iters;

  Node::Iterator best_edge;
  Node::Iterator second_best_edge;
  // Fetch the current best root node visits for possible smart pruning.
  const int64_t best_node_n = search_->current_best_edge_.GetN();

  int passed_off = 0;
  int completed_visits = 0;

  bool is_root_node = node == search_->root_node_;
  const float even_draw_score = search_->GetDrawScore(false);
  const float odd_draw_score = search_->GetDrawScore(true);
  const auto& root_move_filter = search_->root_move_filter_;
  auto m_evaluator = moves_left_support_ ? MEvaluator(params_) : MEvaluator();

  int max_limit = std::numeric_limits<int>::max();

  current_path.push_back(-1);
  while (current_path.size() > 0) {
    assert(full_path.size() >= path.size());
    // First prepare visits_to_perform.
    if (current_path.back() == -1) {
      // Need to do n visits, where n is either collision_limit, or comes from
      // visits_to_perform for the current path.
      int cur_limit = collision_limit;
      if (current_path.size() > 1) {
        cur_limit =
            (*visits_to_perform.back())[current_path[current_path.size() - 2]];
      }
      // First check if node is terminal or not-expanded.  If either than create
      // a collision of appropriate size and pop current_path.
      if (ShouldStopPickingHere(node, is_root_node, repetitions)) {
        if (is_root_node) {
          // Root node is special - since its not reached from anywhere else, so
          // it needs its own logic. Still need to create the collision to
          // ensure the outer gather loop gives up.
          if (node->TryStartScoreUpdate()) {
            cur_limit -= 1;
            minibatch_.push_back(
                NodeToProcess::Visit(full_path, search_->played_history_));
            completed_visits++;
          }
        }
        // Visits are created elsewhere, just need the collisions here.
        if (cur_limit > 0) {
          int max_count = 0;
          if (cur_limit == collision_limit && path.size() == 1 &&
              max_limit > cur_limit) {
            max_count = max_limit;
          }
          receiver->push_back(
              NodeToProcess::Collision(full_path, cur_limit, max_count));
          completed_visits += cur_limit;
        }
        history.Pop();
        full_path.pop_back();
        if (full_path.size() > 0) {
          std::tie(node, repetitions, moves_left) = full_path.back();
        } else {
          node = nullptr;
          repetitions = 0;
        }
        current_path.pop_back();
        continue;
      }
      if (is_root_node) {
        // Root node is again special - needs its n in flight updated separately
        // as its not handled on the path to it, since there isn't one.
        node->IncrementNInFlight(cur_limit);
      }

      // Create visits_to_perform new back entry for this level.
      if (vtp_buffer.size() > 0) {
        visits_to_perform.push_back(std::move(vtp_buffer.back()));
        vtp_buffer.pop_back();
      } else {
        visits_to_perform.push_back(std::make_unique<std::array<int, 256>>());
      }
      vtp_last_filled.push_back(-1);

      // Cache all constant UCT parameters.

      // When we're near the leaves we can copy less of the policy, since there
      // is no way iteration will ever reach it.
      // TODO: This is a very conservative formula. It assumes every visit we're
      // aiming to add is going to trigger a new child, and that any visits
      // we've already had have also done so and then a couple extra since we go
      // to 2 unvisited to get second best in worst case.
      // Unclear we can do better without having already walked the children.
      // Which we are putting off until after policy is copied so we can create
      // visited policy without having to cache it in the node (allowing the
      // node to stay at 64 bytes).
      int max_needed = node->GetNumEdges();
      if (!is_root_node || root_move_filter.empty()) {
        max_needed = std::min(
            max_needed, node->GetLowNode()->GetNStarted() + cur_limit + 2);
      }

      node->CopyPolicy(max_needed, current_pol.data());
      for (int i = 0; i < max_needed; i++) {
        current_util[i] = std::numeric_limits<float>::lowest();
      }
      // Root depth is 1 here, while for GetDrawScore() it's 0-based, that's why
      // the weirdness.
      const float draw_score =
          (full_path.size() % 2 == 0) ? odd_draw_score : even_draw_score;
      m_evaluator.SetParent(node);
      float visited_pol = 0.0f;
      for (Node* child : node->VisitedNodes()) {
        int index = child->Index();
        visited_pol += current_pol[index];
        float q = child->GetQ(draw_score);
        current_util[index] = q + m_evaluator.GetM(child, q);
      }
      const float fpu =
          GetFpu(params_, node, is_root_node, draw_score, visited_pol);
      for (int i = 0; i < max_needed; i++) {
        if (current_util[i] == std::numeric_limits<float>::lowest()) {
          current_util[i] = fpu + m_evaluator.GetDefaultM();
        }
      }

      const float cpuct =
          ComputeCpuct(params_, node->GetTotalVisits(), is_root_node);
      const float puct_mult =
          cpuct * std::sqrt(std::max(node->GetChildrenVisits(), 1u));
      int cache_filled_idx = -1;
      while (cur_limit > 0) {
        // Perform UCT for current node.
        float best = std::numeric_limits<float>::lowest();
        int best_idx = -1;
        float best_without_u = std::numeric_limits<float>::lowest();
        float second_best = std::numeric_limits<float>::lowest();
        bool can_exit = false;
        best_edge.Reset();
        for (int idx = 0; idx < max_needed; ++idx) {
          if (idx > cache_filled_idx) {
            if (idx == 0) {
              cur_iters[idx] = node->Edges();
            } else {
              cur_iters[idx] = cur_iters[idx - 1];
              ++cur_iters[idx];
            }
            current_nstarted[idx] = cur_iters[idx].GetNStarted();
          }
          int nstarted = current_nstarted[idx];
          const float util = current_util[idx];
          if (idx > cache_filled_idx) {
            current_score[idx] =
                current_pol[idx] * puct_mult / (1 + nstarted) + util;
            cache_filled_idx++;
          }
          if (is_root_node) {
            // If there's no chance to catch up to the current best node with
            // remaining playouts, don't consider it.
            // best_move_node_ could have changed since best_node_n was
            // retrieved. To ensure we have at least one node to expand, always
            // include current best node.
            if (cur_iters[idx] != search_->current_best_edge_ &&
                latest_time_manager_hints_.GetEstimatedRemainingPlayouts() <
                    best_node_n - cur_iters[idx].GetN()) {
              continue;
            }
            // If root move filter exists, make sure move is in the list.
            if (!root_move_filter.empty() &&
                std::find(root_move_filter.begin(), root_move_filter.end(),
                          cur_iters[idx].GetMove()) == root_move_filter.end()) {
              continue;
            }
          }

          float score = current_score[idx];
          if (score > best) {
            second_best = best;
            second_best_edge = best_edge;
            best = score;
            best_idx = idx;
            best_without_u = util;
            best_edge = cur_iters[idx];
          } else if (score > second_best) {
            second_best = score;
            second_best_edge = cur_iters[idx];
          }
          if (can_exit) break;
          if (nstarted == 0) {
            // One more loop will get 2 unvisited nodes, which is sufficient to
            // ensure second best is correct. This relies upon the fact that
            // edges are sorted in policy decreasing order.
            can_exit = true;
          }
        }
        int new_visits = 0;
        if (second_best_edge) {
          int estimated_visits_to_change_best = std::numeric_limits<int>::max();
          if (best_without_u < second_best) {
            const auto n1 = current_nstarted[best_idx] + 1;
            estimated_visits_to_change_best = static_cast<int>(
                std::max(1.0f, std::min(current_pol[best_idx] * puct_mult /
                                                (second_best - best_without_u) -
                                            n1 + 1,
                                        1e9f)));
          }
          second_best_edge.Reset();
          max_limit = std::min(max_limit, estimated_visits_to_change_best);
          new_visits = std::min(cur_limit, estimated_visits_to_change_best);
        } else {
          // No second best - only one edge, so everything goes in here.
          new_visits = cur_limit;
        }
        if (best_idx >= vtp_last_filled.back()) {
          auto* vtp_array = visits_to_perform.back().get()->data();
          std::fill(vtp_array + (vtp_last_filled.back() + 1),
                    vtp_array + best_idx + 1, 0);
        }
        (*visits_to_perform.back())[best_idx] += new_visits;
        cur_limit -= new_visits;

        Node* child_node = best_edge.GetOrSpawnNode(/* parent */ node);
        history.Append(best_edge.GetMove());
        auto [child_repetitions, child_moves_left] =
            GetRepetitions(full_path.size(), history.Last());
        full_path.push_back({child_node, child_repetitions, child_moves_left});
        if (child_node->TryStartScoreUpdate()) {
          current_nstarted[best_idx]++;
          new_visits -= 1;
          if (ShouldStopPickingHere(child_node, false, child_repetitions)) {
            // Reduce 1 for the visits_to_perform to ensure the collision
            // created doesn't include this visit.
            (*visits_to_perform.back())[best_idx] -= 1;
            receiver->push_back(NodeToProcess::Visit(full_path, history));
            completed_visits++;
          } else {
            child_node->IncrementNInFlight(new_visits);
            current_nstarted[best_idx] += new_visits;
          }
          current_score[best_idx] = current_pol[best_idx] * puct_mult /
                                        (1 + current_nstarted[best_idx]) +
                                    current_util[best_idx];
        }
        if (best_idx > vtp_last_filled.back() &&
            (*visits_to_perform.back())[best_idx] > 0) {
          vtp_last_filled.back() = best_idx;
        }
        history.Pop();
        full_path.pop_back();
      }
      is_root_node = false;
      // Actively do any splits now rather than waiting for potentially long
      // tree walk to get there.
      for (int i = 0; i <= vtp_last_filled.back(); i++) {
        int child_limit = (*visits_to_perform.back())[i];
        if (params_.GetTaskWorkersPerSearchWorker() > 0 &&
            child_limit > params_.GetMinimumWorkSizeForPicking() &&
            child_limit <
                ((collision_limit - passed_off - completed_visits) * 2 / 3) &&
            child_limit + passed_off + completed_visits <
                collision_limit -
                    params_.GetMinimumRemainingWorkSizeForPicking()) {
          Node* child_node = cur_iters[i].GetOrSpawnNode(/* parent */ node);
          history.Append(cur_iters[i].GetMove());
          auto [child_repetitions, child_moves_left] =
              GetRepetitions(full_path.size(), history.Last());
          full_path.push_back(
              {child_node, child_repetitions, child_moves_left});
          // Don't split if not expanded or terminal.
          if (!ShouldStopPickingHere(child_node, false, child_repetitions)) {
            bool passed = false;
            {
              // TODO: Reinstate this lock when the whole function lock is gone.
              // Multiple writers, so need mutex here.
              // Mutex::Lock lock(picking_tasks_mutex_);
              // Ensure not to exceed size of reservation.
              if (picking_tasks_.size() < MAX_TASKS) {
                picking_tasks_.emplace_back(full_path, history, child_limit);
                task_count_.fetch_add(1, std::memory_order_acq_rel);
                task_added_.notify_all();
                passed = true;
                passed_off += child_limit;
              }
            }
            if (passed) {
              (*visits_to_perform.back())[i] = 0;
            }
          }
          history.Pop();
          full_path.pop_back();
        }
      }
      // Fall through to select the first child.
    }
    int min_idx = current_path.back();
    bool found_child = false;
    if (vtp_last_filled.back() > min_idx) {
      int idx = -1;
      for (auto& child : node->Edges()) {
        idx++;
        if (idx > min_idx && (*visits_to_perform.back())[idx] > 0) {
          current_path.back() = idx;
          current_path.push_back(-1);
          node = child.GetOrSpawnNode(/* parent */ node);
          history.Append(child.GetMove());
          std::tie(repetitions, moves_left) =
              GetRepetitions(full_path.size(), history.Last());
          full_path.push_back({node, repetitions, moves_left});
          found_child = true;
          break;
        }
        if (idx >= vtp_last_filled.back()) break;
      }
    }
    if (!found_child) {
      history.Pop();
      full_path.pop_back();
      if (full_path.size() > 0) {
        std::tie(node, repetitions, moves_left) = full_path.back();
      } else {
        node = nullptr;
        repetitions = 0;
      }
      current_path.pop_back();
      vtp_buffer.push_back(std::move(visits_to_perform.back()));
      visits_to_perform.pop_back();
      vtp_last_filled.pop_back();
    }
  }
}

void SearchWorker::ExtendNode(NodeToProcess& picked_node) {
  const auto path = picked_node.path;
  assert(!std::get<0>(path.back())->GetLowNode());

  const PositionHistory& history = picked_node.history;

  // We don't need the mutex because other threads will see that N=0 and
  // N-in-flight=1 and will not touch this node.
  const auto& board = history.Last().GetBoard();
  std::vector<Move> legal_moves = board.GenerateLegalMoves();

  // Check whether it's a draw/lose by position. Importantly, we must check
  // these before doing the by-rule checks below.
  auto node = picked_node.node;
  if (legal_moves.empty()) {
    // Could be a checkmate or a stalemate
    if (board.IsUnderCheck()) {
      node->MakeTerminal(GameResult::WHITE_WON);
    } else {
      node->MakeTerminal(GameResult::DRAW);
    }
    return;
  }

  // We can shortcircuit these draws-by-rule only if they aren't root;
  // if they are root, then thinking about them is the point.
  if (node != search_->root_node_) {
    if (!board.HasMatingMaterial()) {
      node->MakeTerminal(GameResult::DRAW);
      return;
    }

    if (history.Last().GetRule50Ply() >= 100) {
      node->MakeTerminal(GameResult::DRAW);
      return;
    }

    // Handle repetition draws as pseudo-terminals.
    if (picked_node.repetitions >= 2) {
      // Not a real terminal, set low node.
    }
    // Neither by-position or by-rule termination, but maybe it's a TB
    // position.
    else if (search_->syzygy_tb_ && !search_->root_is_in_dtz_ &&
             board.castlings().no_legal_castle() &&
             history.Last().GetRule50Ply() == 0 &&
             (board.ours() | board.theirs()).count() <=
                 search_->syzygy_tb_->max_cardinality()) {
      ProbeState state;
      const WDLScore wdl =
          search_->syzygy_tb_->probe_wdl(history.Last(), &state);
      // Only fail state means the WDL is wrong, probe_wdl may produce correct
      // result with a stat other than OK.
      if (state != FAIL) {
        // TB nodes don't have NN evaluation, assign M from parent node.
        float m = 0.0f;
        if (path.size() > 1) {
          auto parent = std::get<0>(path[path.size() - 2]);
          m = std::max(0.0f, parent->GetM() - 1.0f);
        }
        // If the colors seem backwards, check the checkmate check above.
        if (wdl == WDL_WIN) {
          node->MakeTerminal(GameResult::BLACK_WON, m,
                             Node::Terminal::Tablebase);
        } else if (wdl == WDL_LOSS) {
          node->MakeTerminal(GameResult::WHITE_WON, m,
                             Node::Terminal::Tablebase);
        } else {  // Cursed wins and blessed losses count as draws.
          node->MakeTerminal(GameResult::DRAW, m, Node::Terminal::Tablebase);
        }
        search_->tb_hits_.fetch_add(1, std::memory_order_acq_rel);
        return;
      }
    }
  }

  picked_node.nn_queried = true;  // Node::SetLowNode() required.

  // Check the transposition table first and NN cache second before asking for
  // NN evaluation.
  picked_node.hash = history.HashLast(params_.GetCacheHistoryLength() + 1);
  auto tt_low_node = search_->dag_->TTFind(picked_node.hash);
  if (tt_low_node != nullptr) {
    picked_node.tt_low_node = tt_low_node;
    picked_node.is_tt_hit = true;
  } else {
    picked_node.lock = NNCacheLock(search_->cache_, picked_node.hash);
    picked_node.is_cache_hit = picked_node.lock;
  }
}

// Returns whether node was already in cache.
bool SearchWorker::AddNodeToComputation([[maybe_unused]] Node* node) {
  const auto hash = history_.HashLast(params_.GetCacheHistoryLength() + 1);
  if (search_->cache_->ContainsKey(hash)) {
    return true;
  }

  computation_->AddInput(hash, history_);
  return false;
}

// 2b. Copy collisions into shared collisions.
void SearchWorker::CollectCollisions() {
  SharedMutex::Lock lock(search_->nodes_mutex_);

  for (const NodeToProcess& node_to_process : minibatch_) {
    if (node_to_process.IsCollision()) {
      search_->shared_collisions_.emplace_back(node_to_process.path,
                                               node_to_process.multivisit);
    }
  }
}

// 3. Prefetch into cache.
// ~~~~~~~~~~~~~~~~~~~~~~~
void SearchWorker::MaybePrefetchIntoCache() {
  // TODO(mooskagh) Remove prefetch into cache if node collisions work well.
  // If there are requests to NN, but the batch is not full, try to prefetch
  // nodes which are likely useful in future.
  if (search_->stop_.load(std::memory_order_acquire)) return;
  if (computation_->GetCacheMisses() > 0 &&
      computation_->GetCacheMisses() < params_.GetMaxPrefetchBatch()) {
    history_.Trim(search_->played_history_.GetLength());
    SharedMutex::SharedLock lock(search_->nodes_mutex_);
    PrefetchIntoCache(
        search_->root_node_,
        params_.GetMaxPrefetchBatch() - computation_->GetCacheMisses(), false);
  }
}

// Prefetches up to @budget nodes into cache. Returns number of nodes
// prefetched.
int SearchWorker::PrefetchIntoCache(Node* node, int budget, bool is_odd_depth) {
  const float draw_score = search_->GetDrawScore(is_odd_depth);
  if (budget <= 0) return 0;

  // We are in a leaf, which is not yet being processed.
  if (!node || node->GetNStarted() == 0) {
    if (AddNodeToComputation(node)) {
      // Make it return 0 to make it not use the slot, so that the function
      // tries hard to find something to cache even among unpopular moves.
      // In practice that slows things down a lot though, as it's not always
      // easy to find what to cache.
      return 1;
    }
    return 1;
  }

  assert(node);
  // n = 0 and n_in_flight_ > 0, that means the node is being extended.
  if (node->GetN() == 0) return 0;
  // The node is terminal; don't prefetch it.
  if (node->IsTerminal()) return 0;

  // Populate all subnodes and their scores.
  typedef std::pair<float, EdgeAndNode> ScoredEdge;
  std::vector<ScoredEdge> scores;
  const float cpuct = ComputeCpuct(params_, node->GetTotalVisits(),
                                   node == search_->root_node_);
  const float puct_mult =
      cpuct * std::sqrt(std::max(node->GetChildrenVisits(), 1u));
  const float fpu =
      GetFpu(params_, node, node == search_->root_node_, draw_score);
  for (auto& edge : node->Edges()) {
    if (edge.GetP() == 0.0f) continue;
    // Flip the sign of a score to be able to easily sort.
    // TODO: should this use logit_q if set??
    scores.emplace_back(-edge.GetU(puct_mult) - edge.GetQ(fpu, draw_score),
                        edge);
  }

  size_t first_unsorted_index = 0;
  int total_budget_spent = 0;
  int budget_to_spend = budget;  // Initialize for the case where there's only
                                 // one child.
  for (size_t i = 0; i < scores.size(); ++i) {
    if (search_->stop_.load(std::memory_order_acquire)) break;
    if (budget <= 0) break;

    // Sort next chunk of a vector. 3 at a time. Most of the time it's fine.
    if (first_unsorted_index != scores.size() &&
        i + 2 >= first_unsorted_index) {
      const int new_unsorted_index =
          std::min(scores.size(), budget < 2 ? first_unsorted_index + 2
                                             : first_unsorted_index + 3);
      std::partial_sort(scores.begin() + first_unsorted_index,
                        scores.begin() + new_unsorted_index, scores.end(),
                        [](const ScoredEdge& a, const ScoredEdge& b) {
                          return a.first < b.first;
                        });
      first_unsorted_index = new_unsorted_index;
    }

    auto edge = scores[i].second;
    // Last node gets the same budget as prev-to-last node.
    if (i != scores.size() - 1) {
      // Sign of the score was flipped for sorting, so flip it back.
      const float next_score = -scores[i + 1].first;
      // TODO: As above - should this use logit_q if set?
      const float q = edge.GetQ(-fpu, draw_score);
      if (next_score > q) {
        budget_to_spend =
            std::min(budget, int(edge.GetP() * puct_mult / (next_score - q) -
                                 edge.GetNStarted()) +
                                 1);
      } else {
        budget_to_spend = budget;
      }
    }
    history_.Append(edge.GetMove());
    const int budget_spent =
        PrefetchIntoCache(edge.node(), budget_to_spend, !is_odd_depth);
    history_.Pop();
    budget -= budget_spent;
    total_budget_spent += budget_spent;
  }
  return total_budget_spent;
}

// 4. Run NN computation.
// ~~~~~~~~~~~~~~~~~~~~~~
void SearchWorker::RunNNComputation() {
  computation_->ComputeBlocking(params_.GetPolicySoftmaxTemp());
}

// 5. Retrieve NN computations (and terminal values) into nodes.
// ~~~~~~~~~~~~~~~~~~~~~~~~~~~~~~~~~~~~~~~~~~~~~~~~~~~~~~~~~~~~~
void SearchWorker::FetchMinibatchResults() {
  SharedMutex::Lock nodes_lock(search_->nodes_mutex_);
  // Populate NN/cached results, or terminal results, into nodes.
  int idx_in_computation = 0;
  for (auto& node_to_process : minibatch_) {
    FetchSingleNodeResult(&node_to_process, *computation_, idx_in_computation);
    if (node_to_process.ShouldAddToInput()) ++idx_in_computation;
  }
}

template <typename Computation>
void SearchWorker::FetchSingleNodeResult(NodeToProcess* node_to_process,
                                         const Computation& computation,
                                         int idx_in_computation)
    REQUIRES(search_->nodes_mutex_) {
  if (!node_to_process->nn_queried) return;

  if (!node_to_process->is_tt_hit) {
    auto [tt_low_node, is_tt_miss] =
        search_->dag_->TTGetOrCreate(node_to_process->hash);

    assert(tt_low_node != nullptr);
    node_to_process->tt_low_node = tt_low_node;

    if (is_tt_miss) {
      node_to_process->tt_low_node->SetNNEval(
          computation.GetNNEval(idx_in_computation).get());
    }
  }

  // Add NN results to node.
  Node* node = node_to_process->node;
  // Add Dirichlet noise if enabled and at root.
  if (params_.GetNoiseEpsilon() && node == search_->root_node_) {
    auto low_node = search_->dag_->NoTTAddClone(*node_to_process->tt_low_node);
    assert(low_node != nullptr);
    node->SetLowNode(low_node);
    ApplyDirichletNoise(node, params_.GetNoiseEpsilon(),
                        params_.GetNoiseAlpha());
    node->SortEdges();
  } else {
    node->SetLowNode(node_to_process->tt_low_node);
  }
}

// 6. Propagate the new nodes' information to all their parents in the tree.
// ~~~~~~~~~~~~~~
void SearchWorker::DoBackupUpdate() {
  // Nodes mutex for doing node updates.
  SharedMutex::Lock lock(search_->nodes_mutex_);

  bool work_done = number_out_of_order_ > 0;
  for (const NodeToProcess& node_to_process : minibatch_) {
    DoBackupUpdateSingleNode(node_to_process);
    if (!node_to_process.IsCollision()) {
      work_done = true;
    }
  }
  if (!work_done) return;
  search_->CancelSharedCollisions();
  search_->total_batches_ += 1;
}

bool SearchWorker::MaybeAdjustForTerminalOrTransposition(
<<<<<<< HEAD
    Node* n, int nr, int nm, std::shared_ptr<LowNode>& nl, float& v, float& d,
    float& m, uint32_t& n_to_fix, float& v_delta, float& d_delta,
    float& m_delta, bool& update_parent_bounds) const {
=======
    Node* n, const LowNode* nl, float& v, float& d, float& m,
    uint32_t& n_to_fix, float& v_delta, float& d_delta, float& m_delta,
    bool& update_parent_bounds) const {
>>>>>>> 699a40c3
  if (n->IsTerminal()) {
    v = n->GetWL();
    d = n->GetD();
    m = n->GetM();

    return true;
  }

  if (nr > 0) {
    v = 0.0f;
    d = 1.0f;
    m = nm;

    return true;
  }

  // Use information from transposition or a new terminal.
  if (nl->IsTransposition() || nl->IsTerminal()) {
    // Adapt information from low node to node by flipping Q sign, bounds,
    // result and incrementing m.
    v = -nl->GetWL();
    d = nl->GetD();
    m = nl->GetM() + 1;
    // When starting at or going through a transposition/terminal, make sure to
    // use the information it has already acquired.
    n_to_fix = n->GetN();
    v_delta = v - n->GetWL();
    d_delta = d - n->GetD();
    m_delta = m - n->GetM();
    // Update bounds.
    if (params_.GetStickyEndgames()) {
      auto tt = nl->GetTerminalType();
      if (tt != LowNode::Terminal::NonTerminal) {
        GameResult r;
        if (v == 1.0f) {
          r = GameResult::WHITE_WON;
        } else if (v == -1.0f) {
          r = GameResult::BLACK_WON;
        } else {
          r = GameResult::DRAW;
        }

        n->MakeTerminal(r, m, tt);
        update_parent_bounds = true;
      } else {
        auto [lower, upper] = nl->GetBounds();
        n->SetBounds(-upper, -lower);
      }
    }

    return true;
  }

  return false;
}

// Use information from terminal status or low node to update node and node's
// parent low node and so on until the root is reached. Low node may become a
// transposition and/or get more information even during this batch. Both low
// node and node may adjust bounds and become a terminal during this batch.
void SearchWorker::DoBackupUpdateSingleNode(
    const NodeToProcess& node_to_process) REQUIRES(search_->nodes_mutex_) {
  if (node_to_process.IsCollision()) {
    // Collisions are handled via shared_collisions instead.
    return;
  }

  auto path = node_to_process.path;
  auto [n, nr, nm] = path.back();
  // For the first visit to a terminal, maybe update parent bounds too.
  auto update_parent_bounds =
      params_.GetStickyEndgames() && n->IsTerminal() && !n->GetN();
  auto nl = n->GetLowNode();
  float v = 0.0f;
  float d = 0.0f;
  float m = 0.0f;
  uint32_t n_to_fix = 0;
  float v_delta = 0.0f;
  float d_delta = 0.0f;
  float m_delta = 0.0f;

  // Update the low node at the start of the backup path first, but only visit
  // it the first time that backup sees it.
  if (nl) {
    if (nl->GetN() == 0) {
      nl->FinalizeScoreUpdate(nl->GetWL(), nl->GetD(), nl->GetM(),
                              node_to_process.multivisit);
    } else {
      nl->CancelScoreUpdate(node_to_process.multivisit);
    }
  }

  if (!MaybeAdjustForTerminalOrTransposition(n, nr, nm, nl, v, d, m, n_to_fix,
                                             v_delta, d_delta, m_delta,
                                             update_parent_bounds)) {
    // If there is nothing better, use original NN values adjusted for node.
    v = -nl->GetWL();
    d = nl->GetD();
    m = nl->GetM() + 1;
  }

  // Backup V value up to a root. After 1 visit, V = Q.
  for (auto it = path.crbegin(); it != path.crend();
       /* ++it in the body */) {
    n = std::get<0>(*it);

    n->FinalizeScoreUpdate(v, d, m, node_to_process.multivisit);
    if (n_to_fix > 0 && !n->IsTerminal()) {
      // Number of visits may decrease above transposition low node.
      n_to_fix = std::min(n_to_fix, n->GetN());
      n->AdjustForTerminal(v_delta, d_delta, m_delta, n_to_fix);
    }

    // Nothing left to do without ancestors to update.
    if (++it == path.crend()) break;
    auto [p, pr, pm] = *it;
    auto pl = p->GetLowNode();

    assert(!p->IsTerminal() ||
           (p->IsTerminal() && pl->IsTerminal() && p->GetWL() == -pl->GetWL() &&
            p->GetD() == pl->GetD()));
    // If parent low node is already a (new) terminal, then change propagated
    // values and stop terminal adjustment.
    if (pl->IsTerminal()) {
      v = pl->GetWL();
      d = pl->GetD();
      m = pl->GetM();
      n_to_fix = 0;
    }
    pl->FinalizeScoreUpdate(v, d, m, node_to_process.multivisit);
    if (n_to_fix > 0) {
      pl->AdjustForTerminal(v_delta, d_delta, m_delta, n_to_fix);
    }

    bool old_update_parent_bounds = update_parent_bounds;
    // Try setting parent bounds except the root or those already terminal.
    update_parent_bounds =
        update_parent_bounds && p != search_->root_node_ && !pl->IsTerminal() &&
        MaybeSetBounds(p, m, &n_to_fix, &v_delta, &d_delta, &m_delta);

    // Q will be flipped for opponent.
    v = -v;
    v_delta = -v_delta;
    m++;

    MaybeAdjustForTerminalOrTransposition(p, pr, pm, pl, v, d, m, n_to_fix,
                                          v_delta, d_delta, m_delta,
                                          update_parent_bounds);

    // Update the stats.
    // Best move.
    // If update_parent_bounds was set, we just adjusted bounds on the
    // previous loop or there was no previous loop, so if n is a terminal, it
    // just became that way and could be a candidate for changing the current
    // best edge. Otherwise a visit can only change best edge if its to an edge
    // that isn't already the best and the new n is equal or greater to the old
    // n.
    if (p == search_->root_node_ &&
        ((old_update_parent_bounds && n->IsTerminal()) ||
         (n != search_->current_best_edge_.node() &&
          search_->current_best_edge_.GetN() <= n->GetN()))) {
      search_->current_best_edge_ =
          search_->GetBestChildNoTemperature(search_->root_node_, 0);
    }
  }
  search_->total_playouts_ += node_to_process.multivisit;
  search_->cum_depth_ +=
      node_to_process.path.size() * node_to_process.multivisit;
  search_->max_depth_ =
      std::max(search_->max_depth_, (uint16_t)node_to_process.path.size());
}

bool SearchWorker::MaybeSetBounds(Node* p, float m, uint32_t* n_to_fix,
                                  float* v_delta, float* d_delta,
                                  float* m_delta) const {
  auto losing_m = 0.0f;
  auto prefer_tb = false;

  // Determine the maximum (lower, upper) bounds across all edges.
  // (-1,-1) Loss (initial and lowest bounds)
  // (-1, 0) Can't Win
  // (-1, 1) Regular node
  // ( 0, 0) Draw
  // ( 0, 1) Can't Lose
  // ( 1, 1) Win (highest bounds)
  auto lower = GameResult::BLACK_WON;
  auto upper = GameResult::BLACK_WON;
  for (const auto& edge : p->Edges()) {
    const auto [edge_lower, edge_upper] = edge.GetBounds();
    lower = std::max(edge_lower, lower);
    upper = std::max(edge_upper, upper);

    // Checkmate is the best, so short-circuit.
    const auto is_tb = edge.IsTbTerminal();
    if (edge_lower == GameResult::WHITE_WON && !is_tb) {
      prefer_tb = false;
      break;
    } else if (edge_upper == GameResult::BLACK_WON) {
      // Track the longest loss.
      losing_m = std::max(losing_m, edge.GetM(0.0f));
    }
    prefer_tb = prefer_tb || is_tb;
  }

  // The parent's bounds are flipped from the children (-max(U), -max(L))
  // aggregated as if it was a single child (forced move) of the same bound.
  //       Loss (-1,-1) -> ( 1, 1) Win
  //  Can't Win (-1, 0) -> ( 0, 1) Can't Lose
  //    Regular (-1, 1) -> (-1, 1) Regular
  //       Draw ( 0, 0) -> ( 0, 0) Draw
  // Can't Lose ( 0, 1) -> (-1, 0) Can't Win
  //        Win ( 1, 1) -> (-1,-1) Loss

  // Nothing left to do for ancestors if the parent would be a regular node.
  auto pl = p->GetLowNode();
  if (lower == GameResult::BLACK_WON && upper == GameResult::WHITE_WON) {
    return false;
  } else if (lower == upper) {
    // Search can stop at the parent if the bounds can't change anymore, so make
    // it terminal preferring shorter wins and longer losses.
    *n_to_fix = p->GetN();
    assert(*n_to_fix > 0);
    pl->MakeTerminal(
        upper, (upper == GameResult::BLACK_WON ? std::max(losing_m, m) : m),
        prefer_tb ? Node::Terminal::Tablebase : Node::Terminal::EndOfGame);
    // v, d and m will be set in MaybeAdjustForTerminalOrTransposition.
    *v_delta = pl->GetWL() + p->GetWL();
    *d_delta = pl->GetD() - p->GetD();
    *m_delta = pl->GetM() + 1 - p->GetM();
    p->MakeTerminal(
        -upper,
        (upper == GameResult::BLACK_WON ? std::max(losing_m, m) : m) + 1.0f,
        prefer_tb ? Node::Terminal::Tablebase : Node::Terminal::EndOfGame);
  } else {
    pl->SetBounds(lower, upper);
    p->SetBounds(-upper, -lower);
  }

  // Bounds were set, so indicate we should check the parent too.
  return true;
}

// 7. Update the Search's status and progress information.
//~~~~~~~~~~~~~~~~~~~~
void SearchWorker::UpdateCounters() {
  search_->PopulateCommonIterationStats(&iteration_stats_);
  search_->MaybeTriggerStop(iteration_stats_, &latest_time_manager_hints_);
  search_->MaybeOutputInfo();

  // If this thread had no work, not even out of order, then sleep for some
  // milliseconds. Collisions don't count as work, so have to enumerate to find
  // out if there was anything done.
  bool work_done = number_out_of_order_ > 0;
  if (!work_done) {
    for (NodeToProcess& node_to_process : minibatch_) {
      if (!node_to_process.IsCollision()) {
        work_done = true;
        break;
      }
    }
  }
  if (!work_done) {
    std::this_thread::sleep_for(std::chrono::milliseconds(10));
  }
}

}  // namespace lczero<|MERGE_RESOLUTION|>--- conflicted
+++ resolved
@@ -2110,15 +2110,9 @@
 }
 
 bool SearchWorker::MaybeAdjustForTerminalOrTransposition(
-<<<<<<< HEAD
-    Node* n, int nr, int nm, std::shared_ptr<LowNode>& nl, float& v, float& d,
-    float& m, uint32_t& n_to_fix, float& v_delta, float& d_delta,
-    float& m_delta, bool& update_parent_bounds) const {
-=======
-    Node* n, const LowNode* nl, float& v, float& d, float& m,
+    Node* n, int nr, int nm, const LowNode* nl, float& v, float& d, float& m,
     uint32_t& n_to_fix, float& v_delta, float& d_delta, float& m_delta,
     bool& update_parent_bounds) const {
->>>>>>> 699a40c3
   if (n->IsTerminal()) {
     v = n->GetWL();
     d = n->GetD();
