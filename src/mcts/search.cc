--- conflicted
+++ resolved
@@ -1904,22 +1904,10 @@
       return;
     }
 
-<<<<<<< HEAD
     // Handle at least two-fold repetitions as draws according to settings.
-    if (params_.GetTwoFoldDraws() &&
-        IsTwoFold(depth, history, picked_node.cycle_length)) {
+    if (IsTwoFold(depth, history, picked_node.cycle_length)) {
       picked_node.is_repetition = true;
       // Not a terminal, set low node.
-=======
-    // Mark at least two-fold repetitions as draws according to settings.
-    // Depth starts with 1 at root, so number of plies in PV is depth - 1.
-    // Use plies since first repetition as moves left; exact if forced draw.
-    int cycle_length;
-    if (IsTwoFold(depth, history, cycle_length)) {
-      node->MakeTerminal(GameResult::DRAW, (float)cycle_length,
-                         Node::Terminal::TwoFold);
-      // Uncertain terminal, set low node.
->>>>>>> 14421391
     }
     // Neither by-position or by-rule termination, but maybe it's a TB
     // position.
