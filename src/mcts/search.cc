--- conflicted
+++ resolved
@@ -475,13 +475,8 @@
   // moves are syzygy root filtered.
   auto board = played_history_.Last().GetBoard();
   if (!syzygy_tb_ || !board.castlings().no_legal_castle() ||
-<<<<<<< HEAD
       (board.ours() + board.theirs()).count() > syzygy_tb_->max_cardinality()) {
     return 0;
-=======
-      (board.ours() | board.theirs()).count() > syzygy_tb_->max_cardinality()) {
-    return false;
->>>>>>> 46c07f15
   }
 
   int best_rank = syzygy_tb_->root_probe(
@@ -912,24 +907,11 @@
       }
       return NodeToProcess::Collision(node, depth, collision_limit);
     }
-<<<<<<< HEAD
     // Either terminal/certain or unexamined leaf node -- the end of this playout.
     if (node->IsCertain()) {
-      int multivisit =
-          (params_.GetCertaintyPropagation()) ? 1 : collision_limit;
-      IncrementNInFlight(node, search_->root_node_, multivisit - 1);
-      return NodeToProcess::TerminalHit(node, depth, multivisit);
+      return NodeToProcess::TerminalHit(node, depth, 1);
     } else if (!node->HasChildren()) {
       return NodeToProcess::Extension(node, depth);
-=======
-    // Either terminal or unexamined leaf node -- the end of this playout.
-    if (!node->HasChildren()) {
-      if (node->IsTerminal()) {
-        return NodeToProcess::TerminalHit(node, depth, 1);
-      } else {
-        return NodeToProcess::Extension(node, depth);
-      }
->>>>>>> 46c07f15
     }
     Node* possible_shortcut_child = node->GetCachedBestChild();
     if (possible_shortcut_child) {
