/*
  This file is part of Leela Chess Zero.
  Copyright (C) 2018 The LCZero Authors

  Leela Chess is free software: you can redistribute it and/or modify
  it under the terms of the GNU General Public License as published by
  the Free Software Foundation, either version 3 of the License, or
  (at your option) any later version.

  Leela Chess is distributed in the hope that it will be useful,
  but WITHOUT ANY WARRANTY; without even the implied warranty of
  MERCHANTABILITY or FITNESS FOR A PARTICULAR PURPOSE.  See the
  GNU General Public License for more details.

  You should have received a copy of the GNU General Public License
  along with Leela Chess.  If not, see <http://www.gnu.org/licenses/>.

  Additional permission under GNU GPL version 3 section 7

  If you modify this Program, or any covered work, by linking or
  combining it with NVIDIA Corporation's libraries from the NVIDIA CUDA
  Toolkit and the NVIDIA CUDA Deep Neural Network library (or a
  modified version of those libraries), containing parts covered by the
  terms of the respective license agreement, the licensors of this
  Program grant you additional permission to convey the resulting work.
*/

#include "mcts/search.h"

#include <algorithm>
#include <bitset>
#include <chrono>
#include <cmath>
#include <iomanip>
#include <iostream>
#include <iterator>
#include <sstream>
#include <thread>

#include "mcts/node.h"
#include "neural/cache.h"
#include "neural/encoder.h"
#include "utils/random.h"

namespace lczero {

namespace {
const int kSmartPruningToleranceNodes = 300;
const int kSmartPruningToleranceMs = 200;
// Maximum delay between outputting "uci info" when nothing interesting happens.
<<<<<<< HEAD
const int kUciInfoMinimumFrequencyMs = 2500;
=======
const int kUciInfoMinimumFrequencyMs = 5000;
const auto kNNComputationWarningTime = std::chrono::milliseconds(500);
>>>>>>> 76ec0796
}  // namespace

std::string SearchLimits::DebugString() const {
  std::ostringstream ss;
  ss << "visits:" << visits << " playouts:" << playouts << " depth:" << depth
     << " infinite:" << infinite;
  if (search_deadline) {
    ss << " search_deadline:"
       << FormatTime(SteadyClockToSystemClock(*search_deadline));
  }
  return ss.str();
}

Search::Search(const NodeTree& tree, Network* network,
               BestMoveInfo::Callback best_move_callback,
               ThinkingInfo::Callback info_callback, const SearchLimits& limits,
               const OptionsDict& options, NNCache* cache,
               SyzygyTablebase* syzygy_tb)
    : ok_to_respond_bestmove_(!limits.infinite),
      root_node_(tree.GetCurrentHead()),
      cache_(cache),
      syzygy_tb_(syzygy_tb),
      played_history_(tree.GetPositionHistory()),
      network_(network),
      limits_(limits),
      start_time_(std::chrono::steady_clock::now()),
      initial_visits_(root_node_->GetN()),
      best_move_callback_(best_move_callback),
      info_callback_(info_callback),
      params_(options) {}

namespace {
void ApplyDirichletNoise(Node* node, float eps, double alpha) {
  float total = 0;
  std::vector<float> noise;

  for (int i = 0; i < node->GetNumEdges(); ++i) {
    float eta = Random::Get().GetGamma(alpha, 1.0);
    noise.emplace_back(eta);
    total += eta;
  }

  if (total < std::numeric_limits<float>::min()) return;

  int noise_idx = 0;
  for (const auto& child : node->Edges()) {
    auto* edge = child.edge();
    edge->SetP(edge->GetP() * (1 - eps) + eps * noise[noise_idx++] / total);
  }
}
}  // namespace

void Search::SendUciInfo() REQUIRES(nodes_mutex_) {
  if (!best_move_edge_) return;

  auto edges = GetBestChildrenNoTemperature(root_node_, params_.GetMultiPv());
  auto score_type = params_.GetScoreType();

  std::vector<ThinkingInfo> uci_infos;

  // Info common for all multipv variants.
  ThinkingInfo common_info;
  common_info.depth = cum_depth_ / (total_playouts_ ? total_playouts_ : 1);
  common_info.seldepth = max_depth_;
  common_info.time = GetTimeSinceStart();
  common_info.nodes = total_playouts_ + initial_visits_;
  common_info.hashfull =
      cache_->GetSize() * 1000LL / std::max(cache_->GetCapacity(), 1);
  common_info.nps =
      common_info.time ? (total_playouts_ * 1000 / common_info.time) : 0;
  common_info.tb_hits = tb_hits_.load(std::memory_order_acquire);
  common_info.certain = certain_.load(std::memory_order_acquire);
  common_info.bounds = bounds_.load(std::memory_order_acquire);

  int multipv = 0;
  for (const auto& edge : edges) {
    ++multipv;
    uci_infos.emplace_back(common_info);
    auto& uci_info = uci_infos.back();
    if (score_type == "centipawn") {
      uci_info.score = 290.680623072 * tan(1.548090806 * edge.GetQ(0));
    } else if (score_type == "win_percentage") {
      uci_info.score = edge.GetQ(0) * 5000 + 5000;
    } else if (score_type == "Q") {
      uci_info.score = edge.GetQ(0) * 10000;
    }
    if (params_.GetMultiPv() > 1) uci_info.multipv = multipv;
    bool flip = played_history_.IsBlackToMove();
    for (auto iter = edge; iter;
         iter = GetBestChildNoTemperature(iter.node()), flip = !flip) {
      uci_info.pv.push_back(iter.GetMove(flip));
      if (!iter.node()) break;  // Last edge was dangling, cannot continue.
    }
    // For mate display offset certain scores by 20000 + length of pv (average
    // mate). Length of mate is +1000 if winning certain score is based on a
    // propagated TBHit. For root filtered TB search, use best_rank (mate +500)
    // TODO: include proper mate scores in uci_info structure
    if (params_.GetCertaintyPropagation() > 0) {
      if (edge.IsCertain() && edge.GetEQ() != 0.0f)
        uci_info.score =
            edge.GetEQ() * (20000 + ((uci_info.pv.size() + 1) / 2) + 1 +
                            (edge.IsPropagatedTBHit() ? 1000 : 0));
      else if (root_syzygy_rank_) {
        int sign = (root_syzygy_rank_ - 1 > 0) - (root_syzygy_rank_ - 1 < 0);
        uci_info.score = sign * (19500 + abs(root_syzygy_rank_));
      }
    }
  }

  if (!uci_infos.empty()) last_outputted_uci_info_ = uci_infos.front();
  if (!edges.empty()) last_outputted_best_move_edge_ = best_move_edge_.edge();

  info_callback_(uci_infos);
}

// Decides whether anything important changed in stats and new info should be
// shown to a user.
void Search::MaybeOutputInfo() {
  SharedMutex::Lock lock(nodes_mutex_);
  Mutex::Lock counters_lock(counters_mutex_);
  if (!responded_bestmove_ && best_move_edge_ &&
      (best_move_edge_.edge() != last_outputted_best_move_edge_ ||
       last_outputted_uci_info_.depth !=
           static_cast<int>(cum_depth_ /
                            (total_playouts_ ? total_playouts_ : 1)) ||
       last_outputted_uci_info_.seldepth != max_depth_ ||
       last_outputted_uci_info_.time + kUciInfoMinimumFrequencyMs <
           GetTimeSinceStart())) {
    SendUciInfo();
    if (stop_.load(std::memory_order_acquire) && !ok_to_respond_bestmove_) {
      ThinkingInfo info;
      info.comment =
          "WARNING: Search has reached limit and does not make any progress.";
      info_callback_({info});
    }
  }
}

int64_t Search::GetTimeSinceStart() const {
  return std::chrono::duration_cast<std::chrono::milliseconds>(
             std::chrono::steady_clock::now() - start_time_)
      .count();
}

int64_t Search::GetTimeToDeadline() const {
  if (!limits_.search_deadline) return 0;
  return std::chrono::duration_cast<std::chrono::milliseconds>(
             *limits_.search_deadline - std::chrono::steady_clock::now())
      .count();
}

void Search::SendMovesStats() const {
  const float parent_q =
      -root_node_->GetQ() -
      params_.GetFpuReduction() * std::sqrt(root_node_->GetVisitedPolicy());
  const float U_coeff =
      params_.GetCpuct() *
      std::sqrt(std::max(root_node_->GetChildrenVisits(), 1u));

  std::vector<EdgeAndNode> edges;
  for (const auto& edge : root_node_->Edges()) edges.push_back(edge);

  std::sort(edges.begin(), edges.end(),
            [&parent_q, &U_coeff](EdgeAndNode a, EdgeAndNode b) {
              return std::forward_as_tuple(a.GetN(),
                                           a.GetQ(parent_q) + a.GetU(U_coeff)) <
                     std::forward_as_tuple(b.GetN(),
                                           b.GetQ(parent_q) + b.GetU(U_coeff));
            });

  const bool is_black_to_move = played_history_.IsBlackToMove();
  std::vector<ThinkingInfo> infos;

  // Root info
  infos.emplace_back();
  ThinkingInfo& info = infos.back();
  std::ostringstream oss;
  oss << std::fixed;
  oss << "Root         N: ";
  oss << std::right << std::setw(7) << root_node_->GetN() << " (+"
      << std::setw(3) << root_node_->GetNInFlight() << ") ";
  oss << "            (Q: " << std::setw(8) << std::setprecision(5)
      << -root_node_->GetQ() << ") ";
  if (root_node_->GetEdgeToMe())
    oss << " C:"
        << std::bitset<8>(root_node_->GetEdgeToMe()->GetCertaintyStatus());
  else
    oss << " C: No Edge";

  info.comment = oss.str();
  // Move Infos
  for (const auto& edge : edges) {
    infos.emplace_back();
    ThinkingInfo& info = infos.back();
    std::ostringstream oss;
    oss << std::fixed;

    oss << std::left << std::setw(5)
        << edge.GetMove(is_black_to_move).as_string();

    oss << " (" << std::setw(4) << edge.GetMove().as_nn_index() << ")";

    oss << " N: " << std::right << std::setw(7) << edge.GetN() << " (+"
        << std::setw(3) << edge.GetNInFlight() << ") ";

    oss << "(P: " << std::setw(5) << std::setprecision(2) << edge.GetP() * 100
        << "%) ";

    oss << "(Q: " << std::setw(8) << std::setprecision(5) << edge.GetQ(parent_q)
        << ") ";

    oss << "(U: " << std::setw(6) << std::setprecision(5) << edge.GetU(U_coeff)
        << ") ";

    oss << "(Q+U: " << std::setw(8) << std::setprecision(5)
        << edge.GetQ(parent_q) + edge.GetU(U_coeff) << ") ";

    oss << "(V: ";
    optional<float> v;
    if (edge.IsCertain()) {
      v = edge.edge()->GetEQ();
    } else {
      NNCacheLock nneval = GetCachedFirstPlyResult(edge);
      if (nneval) v = -nneval->q;
    }
    if (v) {
      oss << std::setw(7) << std::setprecision(4) << *v;
    } else {
      oss << " -.----";
    }
    oss << ") ";

    oss << " C:" << std::bitset<8>(edge.edge()->GetCertaintyStatus());

    info.comment = oss.str();
  }
  info_callback_(infos);
}

NNCacheLock Search::GetCachedFirstPlyResult(EdgeAndNode edge) const {
  if (!edge.HasNode()) return {};
  assert(edge.node()->GetParent() == root_node_);
  // It would be relatively straightforward to generalize this to fetch NN
  // results for an abitrary move.
  optional<float> retval;
  PositionHistory history(played_history_);  // Is it worth it to move this
  // initialization to SendMoveStats, reducing n memcpys to 1? Probably not.
  history.Append(edge.GetMove());
  auto hash = history.HashLast(params_.GetCacheHistoryLength() + 1);
  NNCacheLock nneval(cache_, hash);
  return nneval;
}

void Search::MaybeTriggerStop() {
  SharedMutex::Lock nodes_lock(nodes_mutex_);
  Mutex::Lock lock(counters_mutex_);
  // Already responded bestmove, nothing to do here.
  if (responded_bestmove_) return;
  // Don't stop when the root node is not yet expanded.
  if (total_playouts_ == 0) return;

  // If not yet stopped, try to stop for different reasons.
  if (!stop_.load(std::memory_order_acquire)) {
    // If smart pruning tells to stop (best move found), stop.
    if (found_best_move_) {
      FireStopInternal();
      LOGFILE << "Stopped search: Only one move candidate left.";
    }
    // Stop if reached playouts limit.
    if (limits_.playouts >= 0 && total_playouts_ >= limits_.playouts) {
      FireStopInternal();
      LOGFILE << "Stopped search: Reached playouts limit: " << total_playouts_
              << ">=" << limits_.playouts;
    }
    // Stop if reached visits limit.
    if (limits_.visits >= 0 &&
        total_playouts_ + initial_visits_ >= limits_.visits) {
      FireStopInternal();
      LOGFILE << "Stopped search: Reached visits limit: "
              << total_playouts_ + initial_visits_ << ">=" << limits_.visits;
    }
    // Stop if reached time limit.
    if (limits_.search_deadline && GetTimeToDeadline() <= 0) {
      LOGFILE << "Stopped search: Ran out of time.";
      FireStopInternal();
    }
    // Stop if average depth reached requested depth.
    if (limits_.depth >= 0 &&
        cum_depth_ / (total_playouts_ ? total_playouts_ : 1) >=
            static_cast<unsigned int>(limits_.depth)) {
      FireStopInternal();
      LOGFILE << "Stopped search: Reached depth.";
    }
  }
  // If we are the first to see that stop is needed.
  if (stop_.load(std::memory_order_acquire) && ok_to_respond_bestmove_ &&
      !responded_bestmove_) {
    SendUciInfo();
    if (params_.GetVerboseStats()) SendMovesStats();
    best_move_ = GetBestMoveInternal();
    best_move_callback_({best_move_.first, best_move_.second});
    responded_bestmove_ = true;
    best_move_edge_ = EdgeAndNode();
  }
}

void Search::UpdateRemainingMoves() {
  if (params_.GetSmartPruningFactor() <= 0.0f) return;
  SharedMutex::Lock lock(nodes_mutex_);
  remaining_playouts_ = std::numeric_limits<int>::max();
  // Check for how many playouts there is time remaining.
  if (limits_.search_deadline && !nps_start_time_) {
    nps_start_time_ = std::chrono::steady_clock::now();
  } else if (limits_.search_deadline) {
    auto time_since_start =
        std::chrono::duration_cast<std::chrono::milliseconds>(
            std::chrono::steady_clock::now() - *nps_start_time_)
            .count();
    if (time_since_start > kSmartPruningToleranceMs) {
      auto nps = 1000LL * (total_playouts_ + kSmartPruningToleranceNodes) /
                     time_since_start +
                 1;
      int64_t remaining_time = GetTimeToDeadline();
      // Put early_exit scaler here so calculation doesn't have to be done on
      // every node.
      int64_t remaining_playouts =
          remaining_time * nps / params_.GetSmartPruningFactor() / 1000;
      // Don't assign directly to remaining_playouts_ as overflow is possible.
      if (remaining_playouts < remaining_playouts_)
        remaining_playouts_ = remaining_playouts;
    }
  }
  // Check how many visits are left.
  if (limits_.visits >= 0) {
    // Add kMiniBatchSize, as it's possible to exceed visits limit by that
    // number.
    auto remaining_visits = limits_.visits - total_playouts_ - initial_visits_ +
                            params_.GetMiniBatchSize() - 1;

    if (remaining_visits < remaining_playouts_)
      remaining_playouts_ = remaining_visits;
  }
  if (limits_.playouts >= 0) {
    // Add kMiniBatchSize, as it's possible to exceed visits limit by that
    // number.
    auto remaining_playouts =
        limits_.visits - total_playouts_ + params_.GetMiniBatchSize() + 1;
    if (remaining_playouts < remaining_playouts_)
      remaining_playouts_ = remaining_playouts;
  }
  // Even if we exceeded limits, don't go crazy by not allowing any playouts.
  if (remaining_playouts_ <= 1) remaining_playouts_ = 1;
}

// Return the evaluation of the actual best child, regardless of temperature
// settings. This differs from GetBestMove, which does obey any temperature
// settings. So, somethimes, they may return results of different moves.
float Search::GetBestEval() const {
  SharedMutex::SharedLock lock(nodes_mutex_);
  Mutex::Lock counters_lock(counters_mutex_);
  float parent_q = -root_node_->GetQ();
  if (!root_node_->HasChildren()) return parent_q;
  EdgeAndNode best_edge = GetBestChildNoTemperature(root_node_);
  return best_edge.GetQ(parent_q);
}

std::pair<Move, Move> Search::GetBestMove() const {
  SharedMutex::SharedLock lock(nodes_mutex_);
  Mutex::Lock counters_lock(counters_mutex_);
  return GetBestMoveInternal();
}

<<<<<<< HEAD
int Search::PopulateRootMoveLimit(MoveList* root_moves) const {
=======
std::int64_t Search::GetTotalPlayouts() const {
  SharedMutex::SharedLock lock(nodes_mutex_);
  return total_playouts_;
}

bool Search::PopulateRootMoveLimit(MoveList* root_moves) const {
>>>>>>> 76ec0796
  // Search moves overrides tablebase.
  if (!limits_.searchmoves.empty()) {
    *root_moves = limits_.searchmoves;
    return 0;
  }

  // Syzygy root_probe returns best_rank for proper eval if
  // moves are syzygy root filtered.
  auto board = played_history_.Last().GetBoard();
  if (!syzygy_tb_ || !board.castlings().no_legal_castle() ||
      (board.ours() + board.theirs()).count() > syzygy_tb_->max_cardinality()) {
    return 0;
  }

  int best_rank = syzygy_tb_->root_probe(
      played_history_.Last(), played_history_.DidRepeatSinceLastZeroingMove(),
      root_moves);
  if (!best_rank)
    best_rank = syzygy_tb_->root_probe_wdl(played_history_.Last(), root_moves);
  return best_rank;
}

// Returns the best move, maybe with temperature (according to the settings).
std::pair<Move, Move> Search::GetBestMoveInternal() const
    REQUIRES_SHARED(nodes_mutex_) REQUIRES_SHARED(counters_mutex_) {
  if (responded_bestmove_) return best_move_;
  if (!root_node_->HasChildren()) return {};

  float temperature = params_.GetTemperature();
  if (temperature && params_.GetTempDecayMoves()) {
    int moves = played_history_.Last().GetGamePly() / 2;
    if (moves >= params_.GetTempDecayMoves()) {
      temperature = 0.0;
    } else {
      temperature *= static_cast<float>(params_.GetTempDecayMoves() - moves) /
                     params_.GetTempDecayMoves();
    }
  }

  auto best_node = temperature
                       ? GetBestChildWithTemperature(root_node_, temperature)
                       : GetBestChildNoTemperature(root_node_);

  Move ponder_move;  // Default is "null move" which means "don't display
                     // anything".
  if (best_node.HasNode() && best_node.node()->HasChildren()) {
    ponder_move = GetBestChildNoTemperature(best_node.node())
                      .GetMove(!played_history_.IsBlackToMove());
  }
  return {best_node.GetMove(played_history_.IsBlackToMove()), ponder_move};
}

// Returns @count children with most visits.
std::vector<EdgeAndNode> Search::GetBestChildrenNoTemperature(Node* parent,
                                                              int count) const {
  MoveList root_limit;
  if (parent == root_node_) {
    PopulateRootMoveLimit(&root_limit);
  }
  // Best child is selected using the following criteria:
  // with Certainty Propagation >= 2:
  // * Prefer certain wins, avoid certain losses
  // * certain draws are not searched and
  // * inserted by Q over N
  // Otherwise:
  // * Largest number of playouts.
  // * If two nodes have equal number:
  //   * If that number is 0, the one with larger prior wins.
  //   * If that number is larger than 0, the one with larger eval wins.
  using El = std::tuple<float, uint64_t, float, float, EdgeAndNode>;
  std::vector<El> edges;
  for (auto edge : parent->Edges()) {
    if (parent == root_node_ && !root_limit.empty() &&
        std::find(root_limit.begin(), root_limit.end(), edge.GetMove()) ==
            root_limit.end()) {
      continue;
    }
    edges.emplace_back(
        (params_.GetCertaintyPropagation() > 1 || parent != root_node_)
            ? edge.edge()->GetEQ()
            : 0.0f,
        edge.GetN(), edge.GetQ(0), edge.GetP(), edge);
  }

  // In case of certain draws (that are no longer searched CP>=2), insert
  // these draws at first N (descending) where Q<=0
  if (params_.GetCertaintyPropagation() >  1) {
    std::partial_sort(edges.begin(), edges.end(), edges.end(),
                      std::greater<El>());
    // largest N with Q >= 0
    uint64_t largest_N = 0;
    for (auto it = edges.begin(); it != edges.end(); ++it) {
      if (std::get<2>(*it) <= 0.0f && largest_N == 0)
        largest_N = std::get<1>(*it);
      if (std::get<4>(*it).edge()->IsCertainDraw() && largest_N > 0)
        std::get<1>(*it) = largest_N;
    }
  }
  // Final sort pass over adjusted certain draw Ns
  auto middle = (static_cast<int>(edges.size()) > count) ? edges.begin() + count
                                                         : edges.end();
  std::partial_sort(edges.begin(), middle, edges.end(), std::greater<El>());

  std::vector<EdgeAndNode> res;
  std::transform(edges.begin(), middle, std::back_inserter(res),
                 [](const El& x) { return std::get<4>(x); });
  return res;
}

// Returns best child.
EdgeAndNode Search::GetBestChildNoTemperature(Node* parent) const {
  auto res = GetBestChildrenNoTemperature(parent, 1);
  return res.empty() ? EdgeAndNode() : res.front();
}

// Returns a child chosen according to weighted-by-temperature visit count.
EdgeAndNode Search::GetBestChildWithTemperature(Node* parent,
                                                float temperature) const {
  MoveList root_limit;
  if (parent == root_node_) {
    PopulateRootMoveLimit(&root_limit);
  }

  std::vector<float> cumulative_sums;
  float sum = 0.0;
  float max_n = 0.0;
  float offset = params_.GetTemperatureVisitOffset();

  for (auto edge : parent->Edges()) {
    if (parent == root_node_ && !root_limit.empty() &&
        std::find(root_limit.begin(), root_limit.end(), edge.GetMove()) ==
            root_limit.end()) {
      continue;
    }
    if (edge.GetN() + offset > max_n) {
      max_n = edge.GetN() + offset;
    }
  }

  // No move had enough visits for temperature, so use default child criteria
  if (max_n <= 0.0f) return GetBestChildNoTemperature(parent);

  for (auto edge : parent->Edges()) {
    if (parent == root_node_ && !root_limit.empty() &&
        std::find(root_limit.begin(), root_limit.end(), edge.GetMove()) ==
            root_limit.end()) {
      continue;
    }
    sum += std::pow(
        std::max(0.0f, (static_cast<float>(edge.GetN()) + offset) / max_n),
        1 / temperature);
    cumulative_sums.push_back(sum);
  }
  assert(sum);

  float toss = Random::Get().GetFloat(cumulative_sums.back());
  int idx =
      std::lower_bound(cumulative_sums.begin(), cumulative_sums.end(), toss) -
      cumulative_sums.begin();

  for (auto edge : parent->Edges()) {
    if (parent == root_node_ && !root_limit.empty() &&
        std::find(root_limit.begin(), root_limit.end(), edge.GetMove()) ==
            root_limit.end()) {
      continue;
    }
    if (idx-- == 0) return edge;
  }
  assert(false);
  return {};
}

void Search::StartThreads(size_t how_many) {
  Mutex::Lock lock(threads_mutex_);
  // First thread is a watchdog thread.
  if (threads_.size() == 0) {
    threads_.emplace_back([this]() { WatchdogThread(); });
  }
  // Start working threads.
  while (threads_.size() <= how_many) {
    threads_.emplace_back([this]() {
      SearchWorker worker(this, params_);
      worker.RunBlocking();
    });
  }
}

void Search::RunBlocking(size_t threads) {
  StartThreads(threads);
  Wait();
}

bool Search::IsSearchActive() const {
  return !stop_.load(std::memory_order_acquire);
}

void Search::WatchdogThread() {
  LOGFILE << "Start a watchdog thread.";
  while (true) {
    MaybeTriggerStop();
    MaybeOutputInfo();

    using namespace std::chrono_literals;
    constexpr auto kMaxWaitTime = std::chrono::milliseconds(100);
    constexpr auto kMinWaitTime = std::chrono::milliseconds(1);

    Mutex::Lock lock(counters_mutex_);
    // Only exit when bestmove is responded. It may happen that search threads
    // already all exited, and we need at least one thread that can do that.
    if (responded_bestmove_) break;

    auto remaining_time = limits_.search_deadline
                              ? std::chrono::milliseconds(GetTimeToDeadline())
                              : kMaxWaitTime;
    if (remaining_time > kMaxWaitTime) remaining_time = kMaxWaitTime;
    if (remaining_time < kMinWaitTime) remaining_time = kMinWaitTime;
    // There is no real need to have max wait time, and sometimes it's fine
    // to wait without timeout at all (e.g. in `go nodes` mode), but we
    // still limit wait time for exotic cases like when pc goes to sleep
    // mode during thinking.
    // Minimum wait time is there to prevent busy wait and other threads
    // starvation.
    watchdog_cv_.wait_for(lock.get_raw(), remaining_time, [this]() {
      return stop_.load(std::memory_order_acquire);
    });
  }
  LOGFILE << "End a watchdog thread.";
}

void Search::FireStopInternal() {
  stop_.store(true, std::memory_order_release);
  watchdog_cv_.notify_all();
}

void Search::Stop() {
  Mutex::Lock lock(counters_mutex_);
  ok_to_respond_bestmove_ = true;
  FireStopInternal();
  LOGFILE << "Stopping search due to `stop` uci command.";
}

void Search::Abort() {
  Mutex::Lock lock(counters_mutex_);
  responded_bestmove_ = true;
  FireStopInternal();
  LOGFILE << "Aborting search, if it is still active.";
}

void Search::Wait() {
  Mutex::Lock lock(threads_mutex_);
  while (!threads_.empty()) {
    threads_.back().join();
    threads_.pop_back();
  }
}

Search::~Search() {
  Abort();
  Wait();
  LOGFILE << "Search destroyed.";
}

//////////////////////////////////////////////////////////////////////////////
// SearchWorker
//////////////////////////////////////////////////////////////////////////////

void SearchWorker::ExecuteOneIteration() {
  // 1. Initialize internal structures.
  InitializeIteration(search_->network_->NewComputation());

  // 2. Gather minibatch.
  GatherMinibatch();

  // 3. Prefetch into cache.
  MaybePrefetchIntoCache();

  // 4. Run NN computation.
  RunNNComputation();

  // 5. Retrieve NN computations (and terminal values) into nodes.
  FetchMinibatchResults();

  // 6. Propagate the new nodes' information to all their parents in the tree.
  DoBackupUpdate();

  // 7. Update the Search's status and progress information.
  UpdateCounters();
}

// 1. Initialize internal structures.
// ~~~~~~~~~~~~~~~~~~~~~~~~~~~~~~~~~~
void SearchWorker::InitializeIteration(
    std::unique_ptr<NetworkComputation> computation) {
  computation_ = std::make_unique<CachingComputation>(std::move(computation),
                                                      search_->cache_);
  minibatch_.clear();

  if (!root_move_filter_populated_) {
    root_move_filter_populated_ = true;
    int best_rank = search_->PopulateRootMoveLimit(&root_move_filter_);
    if (best_rank) {
      search_->tb_hits_.fetch_add(1, std::memory_order_acq_rel);
      search_->root_syzygy_rank_ = best_rank;
    }
  }
}

// 2. Gather minibatch.
// ~~~~~~~~~~~~~~~~~~~~
void SearchWorker::GatherMinibatch() {
  // Total number of nodes to process.
  int minibatch_size = 0;
  int collision_events_left = params_.GetMaxCollisionEvents();
  int collisions_left = params_.GetMaxCollisionVisitsId();

  // Number of nodes processed out of order.
  number_out_of_order_ = 0;

  // Gather nodes to process in the current batch.
  // If we had too many (kMiniBatchSize) nodes out of order, also interrupt the
  // iteration so that search can exit.
  while (minibatch_size < params_.GetMiniBatchSize() &&
         number_out_of_order_ < params_.GetMiniBatchSize()) {
    // If there's something to process without touching slow neural net, do it.
    if (minibatch_size > 0 && computation_->GetCacheMisses() == 0) return;
    // Pick next node to extend.
    minibatch_.emplace_back(PickNodeToExtend(collisions_left));
    auto& picked_node = minibatch_.back();
    auto* node = picked_node.node;

    // There was a collision. If limit has been reached, return, otherwise
    // just start search of another node.
    if (picked_node.IsCollision()) {
      if (--collision_events_left <= 0) return;
      if ((collisions_left -= picked_node.multivisit) <= 0) return;
      if (search_->stop_.load(std::memory_order_acquire)) return;
      continue;
    }
    ++minibatch_size;

    // If node is already known as terminal (win/loss/draw according to rules
    // of the game), it means that we already visited this node before.
    if (picked_node.IsExtendable()) {
      // Node was never visited, extend it.
      ExtendNode(node);

      // Only send non-terminal nodes to a neural network.
      if (!node->IsCertain()) {
        picked_node.nn_queried = true;
        picked_node.is_cache_hit = AddNodeToComputation(node, true);
      }
    }

    // If out of order eval is enabled and the node to compute we added last
    // doesn't require NN eval (i.e. it's a cache hit or terminal node), do
    // out of order eval for it.
    if (params_.GetOutOfOrderEval() && picked_node.CanEvalOutOfOrder()) {
      // Perform out of order eval for the last entry in minibatch_.
      FetchSingleNodeResult(&picked_node, computation_->GetBatchSize() - 1);
      {
        // Nodes mutex for doing node updates.
        SharedMutex::Lock lock(search_->nodes_mutex_);
        DoBackupUpdateSingleNode(picked_node);
      }

      // Remove last entry in minibatch_, as it has just been
      // processed.
      // If NN eval was already processed out of order, remove it.
      if (picked_node.nn_queried) computation_->PopCacheHit();
      minibatch_.pop_back();
      --minibatch_size;
      ++number_out_of_order_;
    }
    // Check for stop at the end so we have at least one node.
    if (search_->stop_.load(std::memory_order_acquire)) return;
  }
}

namespace {
void IncrementNInFlight(Node* node, Node* root, int amount) {
  if (amount == 0) return;
  while (true) {
    node->IncrementNInFlight(amount);
    if (node == root) break;
    node = node->GetParent();
  }
}
}  // namespace

// Returns node and whether there's been a search collision on the node.
SearchWorker::NodeToProcess SearchWorker::PickNodeToExtend(
    int collision_limit) {
  // Starting from search_->root_node_, generate a playout, choosing a
  // node at each level according to the MCTS formula. n_in_flight_ is
  // incremented for each node in the playout (via TryStartScoreUpdate()).

  Node* node = search_->root_node_;
  Node::Iterator best_edge;
  Node::Iterator second_best_edge;
  Node::Iterator certain_draw_edge;
  // Initialize position sequence with pre-move position.
  history_.Trim(search_->played_history_.GetLength());

  SharedMutex::Lock lock(search_->nodes_mutex_);

  // Fetch the current best root node visits for possible smart pruning.
  int64_t best_node_n = search_->best_move_edge_.GetN();

  // True on first iteration, false as we dive deeper.
  bool is_root_node = true;
  uint16_t depth = 0;

  while (true) {
    // First, terminate if we find collisions or leaf nodes.
    // Set 'node' to point to the node that was picked on previous iteration,
    // possibly spawning it.
    // TODO(crem) This statement has to be in the end of the loop rather than
    //            in the beginning (and there would be no need for "if
    //            (!is_root_node)"), but that would mean extra mutex lock.
    //            Will revisit that after rethinking locking strategy.
    if (!is_root_node) node = best_edge.GetOrSpawnNode(/* parent */ node);
    best_edge.Reset();
    depth++;
    // n_in_flight_ is incremented. If the method returns false, then there is
    // a search collision, and this node is already being expanded.
    if (!node->TryStartScoreUpdate()) {
      IncrementNInFlight(node, search_->root_node_, collision_limit - 1);
      return NodeToProcess::Collision(node, depth, collision_limit);
    }
    // Either terminal or unexamined leaf node -- the end of this playout.
    if (node->IsCertain()) {
      int multivisit =
          (params_.GetCertaintyPropagation() && params_.GetOutOfOrderEval())
              ? 1
              : collision_limit;
      IncrementNInFlight(node, search_->root_node_, multivisit - 1);
      return NodeToProcess::TerminalHit(node, depth, multivisit);
    } else if (!node->HasChildren()) {
      return NodeToProcess::Extension(node, depth);
    }

    // If we fall through, then n_in_flight_ has been incremented but this
    // playout remains incomplete; we must go deeper.
    float puct_mult =
        params_.GetCpuct() * std::sqrt(std::max(node->GetChildrenVisits(), 1u));
    float best = std::numeric_limits<float>::lowest();
    float second_best = std::numeric_limits<float>::lowest();
    int possible_moves = 0;
    float parent_q =
        ((is_root_node && params_.GetNoise()) || !params_.GetFpuReduction())
            ? -node->GetQ()
            : -node->GetQ() - params_.GetFpuReduction() *
                                  std::sqrt(node->GetVisitedPolicy());
    for (auto child : node->Edges()) {
      if (is_root_node) {
        // If there's no chance to catch up to the current best node with
        // remaining playouts, don't consider it.
        // best_move_node_ could have changed since best_node_n was retrieved.
        // To ensure we have at least one node to expand, always include
        // current best node.
        if (child != search_->best_move_edge_ &&
            search_->remaining_playouts_ < best_node_n - child.GetN()) {
          continue;
        }
        // If CertaintyPropagation >= 2 play certain win and don't search other
        // moves at root. If search limit infinite continue searching other moves.
        if (params_.GetCertaintyPropagation() > 1 &&
            child.edge()->IsCertainWin()) {
          if (!search_->limits_.infinite) {
            best_edge = child;
            possible_moves = 1;
            break;
          } else if (search_->best_move_edge_ &&
                     search_->best_move_edge_.IsCertainWin())
            continue;
        }
        // If root move filter exists, make sure move is in the list.
        if (!root_move_filter_.empty() &&
            std::find(root_move_filter_.begin(), root_move_filter_.end(),
                      child.GetMove()) == root_move_filter_.end()) {
          continue;
        }
        ++possible_moves;
      }
      // Don't search certain (draw) branches (CP >= 2).
      // Certain wins we will not encounter more than once as
      // they are propagated to certain losses one ply up.
      // Certain losses we still visit because if policy hits them
      // the line might be bad already much earlier (signal).
      // TODO:
      // Check tighter bounds: if only Bounds(=,1) and (-1,=)
      // never visit (-1,=) -> needs enhanced PV selection rule
      if (params_.GetCertaintyPropagation() > 1 && node->GetNumEdges() > 1 && child.edge()->IsCertainDraw()) {
        certain_draw_edge = child;
        continue;
      }

      float Q = child.GetQ(parent_q);
      const float score = child.GetU(puct_mult) + Q;
      if (score > best) {
        second_best = best;
        second_best_edge = best_edge;
        best = score;
        best_edge = child;
      } else if (score > second_best) {
        second_best = score;
        second_best_edge = child;
      }
    }

    if (second_best_edge) {
      collision_limit = std::min(
          collision_limit,
          best_edge.GetVisitsToReachU(second_best, puct_mult, parent_q));
      assert(collision_limit >= 1);
      second_best_edge.Reset();
    }

    // SAFEGUARD: If all moves are certain draws. 
    // Should not happen as then certainty would have propagated upward.
    if (!best_edge && certain_draw_edge) best_edge = certain_draw_edge;

    history_.Append(best_edge.GetMove());
    if (is_root_node && possible_moves <= 1 && !search_->limits_.infinite) {
      // If there is only one move theoretically possible within remaining time,
      // output it.
      Mutex::Lock counters_lock(search_->counters_mutex_);
      search_->found_best_move_ = true;
    }
    is_root_node = false;
  }
}

void SearchWorker::EvalPosition(Node* node, MoveList& legal_moves,
                                const ChessBoard& board, GameResult& result,
                                CertaintyTrigger& trigger) {
  // Check whether it's a draw/lose by position. Importantly, we must check
  // these before doing the by-rule checks below.
  if (legal_moves.empty()) {
    // Could be a checkmate or a stalemate
    if (board.IsUnderCheck()) {
      result = GameResult::WHITE_WON;
      trigger = CertaintyTrigger::TERMINAL;
      // node->MakeTerminal(GameResult::WHITE_WON);
    } else {
      result = GameResult::DRAW;
      trigger = CertaintyTrigger::TERMINAL;
      // node->MakeTerminal(GameResult::DRAW);
    }
    return;
  }

  // We can shortcircuit these draws-by-rule only if they aren't root;
  // if they are root, then thinking about them is the point.
  if (node != search_->root_node_) {
    if (!board.HasMatingMaterial()) {
      result = GameResult::DRAW;
      trigger = CertaintyTrigger::TERMINAL;
      // node->MakeTerminal(GameResult::DRAW);
      return;
    }

    if (history_.Last().GetNoCaptureNoPawnPly() >= 100) {
      result = GameResult::DRAW;
      trigger = CertaintyTrigger::TERMINAL;
      // node->MakeTerminal(GameResult::DRAW);
      return;
    }

    if (history_.Last().GetRepetitions() >= 2) {
      result = GameResult::DRAW;
      trigger = CertaintyTrigger::TERMINAL;
      // node->MakeTerminal(GameResult::DRAW);
      return;
    }

    if ((history_.Last().GetRepetitions() >= 1) &&
        params_.GetCertaintyPropagation()) {
      result = GameResult::DRAW;
      trigger = CertaintyTrigger::TWO_FOLD;
      // node->MakeCertain(0.0f);
      return;
    }

    // Neither by-position or by-rule termination, but maybe it's a TB position.
    if (!search_->root_syzygy_rank_ && search_->syzygy_tb_ &&
        board.castlings().no_legal_castle() &&
        history_.Last().GetNoCaptureNoPawnPly() == 0 &&
        (board.ours() + board.theirs()).count() <=
            search_->syzygy_tb_->max_cardinality()) {
      ProbeState state;
      WDLScore wdl = search_->syzygy_tb_->probe_wdl(history_.Last(), &state);
      // Only fail state means the WDL is wrong, probe_wdl may produce correct
      // result with a stat other than OK.
      if (state != FAIL) {
        // If the colors seem backwards, check the checkmate check above.
        if (wdl == WDL_WIN) {
          result = GameResult::BLACK_WON;
          trigger = CertaintyTrigger::TB_HIT;
          // node->MakeTerminal(GameResult::BLACK_WON);
        } else if (wdl == WDL_LOSS) {
          result = GameResult::WHITE_WON;
          trigger = CertaintyTrigger::TB_HIT;
          // node->MakeTerminal(GameResult::WHITE_WON);
        } else {  // Cursed wins and blessed losses count as draws.
          result = GameResult::DRAW;
          trigger = CertaintyTrigger::NORMAL;
          // node->MakeTerminal(GameResult::DRAW);
        }
        search_->tb_hits_.fetch_add(1, std::memory_order_acq_rel);
        return;
      }
    }
  }
}

void SearchWorker::ExtendNode(Node* node) {
  // We don't need the mutex because other threads will see that N=0 and
  // N-in-flight=1 and will not touch this node.
  const auto& board = history_.Last().GetBoard();
  auto legal_moves = board.GenerateLegalMoves();
  GameResult result = GameResult::UNDECIDED;
  CertaintyTrigger trigger = CertaintyTrigger::NONE;

  EvalPosition(node, legal_moves, board, result, trigger);

  if (trigger != CertaintyTrigger::NONE) {
    if (trigger == CertaintyTrigger::TERMINAL)
      node->MakeTerminal(result);
    else
      node->MakeCertain(result, trigger);
    return;
  }
  // Add legal moves as edges of this node.
  node->CreateEdges(legal_moves);

  // Certainty Propagation
  // Look-ahead-search to see whether these moves already
  // bound the edges or the node, or even make them certain.
  // TODO: Hash positions.
  // TODO: Move ordering.
  // TODO: Optimize for speed (move generator) to search
  // three plys deep to catch all Q+,K,Q+,K two-folds.
  if (params_.GetCertaintyPropagation()) {
    int node_lowerbound = -1;
    int node_upperbound = -1;
    bool based_on_propagated_tbhit = false;
    for (auto iter : node->Edges()) {
      // Eval each edge:
      // Append -> Search -> Pop
      history_.Append(iter.GetMove());
      // Search with depth, lower bound and upper bound.
      // Currently depth = 1, as move generator is slow.
      struct Bounds bounds = SearchWorker::NegaBoundSearch(0, -1, 1);
      history_.Pop();
      if (bounds.lowerbound == bounds.upperbound) {
        iter.edge()->MakeCertain(-bounds.lowerbound,
                                 bounds.based_on_tbhit
                                     ? CertaintyTrigger::TB_HIT
                                     : CertaintyTrigger::NORMAL);
        based_on_propagated_tbhit |= bounds.based_on_tbhit;
        search_->certain_.fetch_add(1, std::memory_order_acq_rel);
      } else {
        if (bounds.lowerbound > -1)
          iter.edge()->UBound((float)-bounds.lowerbound);
        if (bounds.upperbound < 1)
          iter.edge()->LBound((float)-bounds.upperbound);
        if (bounds.lowerbound > -1 || bounds.upperbound < 1)
          search_->bounds_.fetch_add(1, std::memory_order_acq_rel);
      }
      if (-bounds.upperbound > node_lowerbound)
        node_lowerbound = -bounds.upperbound;
      if (-bounds.lowerbound > node_upperbound)
        node_upperbound = -bounds.lowerbound;
    }
    if (node != search_->root_node_) {
      if (node_lowerbound == node_upperbound) {
        node->MakeCertain((float)-node_lowerbound,
                          based_on_propagated_tbhit ? CertaintyTrigger::TB_HIT
                                                    : CertaintyTrigger::NORMAL);
        search_->certain_.fetch_add(1, std::memory_order_acq_rel);
      } else {
        if (node_lowerbound > -1) node->UBound((float)-node_lowerbound);
        if (node_upperbound < 1) node->LBound((float)-node_upperbound);
        if (node_lowerbound > -1 || node_upperbound < 1)
          search_->bounds_.fetch_add(1, std::memory_order_acq_rel);
      }
    }
  }
}

struct SearchWorker::Bounds SearchWorker::NegaBoundSearch(int depth,
                                                          int lowerbound,
                                                          int upperbound) {
  struct Bounds returnbound;
  const auto& board = history_.Last().GetBoard();
  auto legal_moves_child = board.GenerateLegalMoves();
  GameResult result = GameResult::UNDECIDED;
  CertaintyTrigger trigger = CertaintyTrigger::NONE;
  EvalPosition(nullptr, legal_moves_child, board, result, trigger);

  if (trigger != CertaintyTrigger::NONE) {
    returnbound.based_on_tbhit |= (trigger == CertaintyTrigger::TB_HIT);
    int score = (result == GameResult::WHITE_WON)
                    ? -1
                    : (result == GameResult::BLACK_WON ? 1 : 0);
    returnbound.lowerbound = score;
    returnbound.upperbound = score;
    return returnbound;
  }
  // Singular-extend
  // positions with only one move.
  if ((depth == 0 && legal_moves_child.size() != 1) || depth < -1) {
    returnbound.lowerbound = -1;
    returnbound.upperbound = 1;
    return returnbound;
  }

  int myupperbound = -1;
  for (auto iter : legal_moves_child) {
    history_.Append(iter);
    // Call recursive  NegaBoundSearch with bounds reversed for opponent.
    struct Bounds bound = NegaBoundSearch(depth - 1, -upperbound, -lowerbound);
    int rlower = -bound.upperbound;
    int rupper = -bound.lowerbound;
    returnbound.based_on_tbhit |= bound.based_on_tbhit;
    history_.Pop();
    if (rlower >= lowerbound) lowerbound = rlower;
    if (rupper >= myupperbound) myupperbound = rupper;
    // Alpha-Bound cutoff.
    if (lowerbound >= upperbound) break;
  }
  returnbound.lowerbound = lowerbound;
  returnbound.upperbound = myupperbound;
  return returnbound;
}

// Returns whether node was already in cache.
bool SearchWorker::AddNodeToComputation(Node* node, bool add_if_cached) {
  auto hash = history_.HashLast(params_.GetCacheHistoryLength() + 1);
  // If already in cache, no need to do anything.
  if (add_if_cached) {
    if (computation_->AddInputByHash(hash)) return true;
  } else {
    if (search_->cache_->ContainsKey(hash)) return true;
  }
  auto planes = EncodePositionForNN(history_, 8, params_.GetHistoryFill());

  std::vector<uint16_t> moves;

  if (node && node->HasChildren()) {
    // Legal moves are known, use them.
    for (auto edge : node->Edges()) {
      moves.emplace_back(edge.GetMove().as_nn_index());
    }
  } else {
    // Cache pseudolegal moves. A bit of a waste, but faster.
    const auto& pseudolegal_moves =
        history_.Last().GetBoard().GeneratePseudolegalMoves();
    moves.reserve(pseudolegal_moves.size());
    for (auto iter = pseudolegal_moves.begin(), end = pseudolegal_moves.end();
         iter != end; ++iter) {
      moves.emplace_back(iter->as_nn_index());
    }
  }

  computation_->AddInput(hash, std::move(planes), std::move(moves));
  return false;
}

// 3. Prefetch into cache.
// ~~~~~~~~~~~~~~~~~~~~~~~
void SearchWorker::MaybePrefetchIntoCache() {
  // TODO(mooskagh) Remove prefetch into cache if node collisions work well.
  // If there are requests to NN, but the batch is not full, try to prefetch
  // nodes which are likely useful in future.
<<<<<<< HEAD
  // TODO(Videodr0me) Maybe use bounds here to more efficiently select nodes.
=======
  if (search_->stop_.load(std::memory_order_acquire)) return;
>>>>>>> 76ec0796
  if (computation_->GetCacheMisses() > 0 &&
      computation_->GetCacheMisses() < params_.GetMaxPrefetchBatch()) {
    history_.Trim(search_->played_history_.GetLength());
    SharedMutex::SharedLock lock(search_->nodes_mutex_);
    PrefetchIntoCache(search_->root_node_, params_.GetMaxPrefetchBatch() -
                                               computation_->GetCacheMisses());
  }
}

// Prefetches up to @budget nodes into cache. Returns number of nodes
// prefetched.
int SearchWorker::PrefetchIntoCache(Node* node, int budget) {
  if (budget <= 0) return 0;

  // We are in a leaf, which is not yet being processed.
  if (!node || node->GetNStarted() == 0) {
    if (AddNodeToComputation(node, false)) {
      // Make it return 0 to make it not use the slot, so that the function
      // tries hard to find something to cache even among unpopular moves.
      // In practice that slows things down a lot though, as it's not always
      // easy to find what to cache.
      return 1;
    }
    return 1;
  }

  assert(node);
  // n = 0 and n_in_flight_ > 0, that means the node is being extended.
  if (node->GetN() == 0) return 0;
  // The node is certain; don't prefetch it.
  if (node->IsCertain()) return 0;

  // Populate all subnodes and their scores.
  typedef std::pair<float, EdgeAndNode> ScoredEdge;
  std::vector<ScoredEdge> scores;
  float puct_mult =
      params_.GetCpuct() * std::sqrt(std::max(node->GetChildrenVisits(), 1u));
  // FPU reduction is not taken into account.
  const float parent_q = -node->GetQ();
  for (auto edge : node->Edges()) {
    if (edge.GetP() == 0.0f) continue;
    // Flip the sign of a score to be able to easily sort.
    scores.emplace_back(-edge.GetU(puct_mult) - edge.GetQ(parent_q), edge);
  }

  size_t first_unsorted_index = 0;
  int total_budget_spent = 0;
  int budget_to_spend = budget;  // Initialize for the case where there's only
                                 // one child.
  for (size_t i = 0; i < scores.size(); ++i) {
    if (search_->stop_.load(std::memory_order_acquire)) break;
    if (budget <= 0) break;

    // Sort next chunk of a vector. 3 at a time. Most of the time it's fine.
    if (first_unsorted_index != scores.size() &&
        i + 2 >= first_unsorted_index) {
      const int new_unsorted_index =
          std::min(scores.size(), budget < 2 ? first_unsorted_index + 2
                                             : first_unsorted_index + 3);
      std::partial_sort(scores.begin() + first_unsorted_index,
                        scores.begin() + new_unsorted_index, scores.end(),
                        [](const ScoredEdge& a, const ScoredEdge& b) {
                          return a.first < b.first;
                        });
      first_unsorted_index = new_unsorted_index;
    }

    auto edge = scores[i].second;
    // Last node gets the same budget as prev-to-last node.
    if (i != scores.size() - 1) {
      // Sign of the score was flipped for sorting, so flip it back.
      const float next_score = -scores[i + 1].first;
      const float q = edge.GetQ(-parent_q);
      if (next_score > q) {
        budget_to_spend =
            std::min(budget, int(edge.GetP() * puct_mult / (next_score - q) -
                                 edge.GetNStarted()) +
                                 1);
      } else {
        budget_to_spend = budget;
      }
    }
    history_.Append(edge.GetMove());
    const int budget_spent = PrefetchIntoCache(edge.node(), budget_to_spend);
    history_.Pop();
    budget -= budget_spent;
    total_budget_spent += budget_spent;
  }
  return total_budget_spent;
}

// 4. Run NN computation.
// ~~~~~~~~~~~~~~~~~~~~~~
void SearchWorker::RunNNComputation() {
  const auto start_time = std::chrono::steady_clock::now();
  computation_->ComputeBlocking();
  const auto end_time = std::chrono::steady_clock::now();
  if (end_time - start_time > kNNComputationWarningTime) {
    CERR << "Warning: too long computation: "
         << std::chrono::duration_cast<std::chrono::milliseconds>(end_time -
                                                                  start_time)
                .count()
         << "ms";
  }
}

// 5. Retrieve NN computations (and terminal values) into nodes.
// ~~~~~~~~~~~~~~~~~~~~~~~~~~~~~~~~~~~~~~~~~~~~~~~~~~~~~~~~~~~~~
void SearchWorker::FetchMinibatchResults() {
  // Populate NN/cached results, or terminal results, into nodes.
  int idx_in_computation = 0;
  for (auto& node_to_process : minibatch_) {
    FetchSingleNodeResult(&node_to_process, idx_in_computation);
    if (node_to_process.nn_queried) ++idx_in_computation;
  }
}

void SearchWorker::FetchSingleNodeResult(NodeToProcess* node_to_process,
                                         int idx_in_computation) {
  Node* node = node_to_process->node;
  if (!node_to_process->nn_queried) {
    // Terminal or certain nodes don't involve the neural NetworkComputation,
    // nor do they require any further processing after value retrieval.
    node_to_process->v = node->GetQ();
    return;
  }
  // For NN results, we need to populate policy as well as value.
  // First the value...
  node_to_process->v = -computation_->GetQVal(idx_in_computation);
  // ...and secondly, the policy data.
  float total = 0.0;
  for (auto edge : node->Edges()) {
    float p =
        computation_->GetPVal(idx_in_computation, edge.GetMove().as_nn_index());
    if (params_.GetPolicySoftmaxTemp() != 1.0f) {
      p = pow(p, 1 / params_.GetPolicySoftmaxTemp());
    }
    edge.edge()->SetP(p);
    // Edge::SetP does some rounding, so only add to the total after rounding.
    total += edge.edge()->GetP();
  }
  // Normalize P values to add up to 1.0.
  if (total > 0.0f) {
    float scale = 1.0f / total;
    for (auto edge : node->Edges()) edge.edge()->SetP(edge.GetP() * scale);
  }
  // Add Dirichlet noise if enabled and at root.
  if (params_.GetNoise() && node == search_->root_node_) {
    ApplyDirichletNoise(node, 0.25, 0.3);
  }
}

// 6. Propagate the new nodes' information to all their parents in the tree.
// ~~~~~~~~~~~~~~
void SearchWorker::DoBackupUpdate() {
  // Nodes mutex for doing node updates.
  SharedMutex::Lock lock(search_->nodes_mutex_);

  for (const NodeToProcess& node_to_process : minibatch_) {
    DoBackupUpdateSingleNode(node_to_process);
  }
}

void SearchWorker::DoBackupUpdateSingleNode(
    const NodeToProcess& node_to_process) REQUIRES(search_->nodes_mutex_) {
  Node* node = node_to_process.node;
  if (node_to_process.IsCollision()) {
    // If it was a collision, just undo counters.
    for (node = node->GetParent(); node != search_->root_node_->GetParent();
         node = node->GetParent()) {
      node->CancelScoreUpdate(node_to_process.multivisit);
    }
    return;
  }

  // Backup V value up to a root. After 1 visit, V = Q.
  float v = node_to_process.v;
  bool origin_bounded = node->IsBounded();
  for (Node* n = node; n != search_->root_node_->GetParent();
       n = n->GetParent()) {
    // Certainty Propagation:
    // If update could affect bounds (origin_bounded),
    // check all childs, and update bounds/certainty.
    if (n != search_->root_node_ && params_.GetCertaintyPropagation() &&
        n != node && (origin_bounded) && !n->IsCertain()) {
      bool based_on_propagated_tbhit = false;
      float lower_bound = -1.0f;
      float upper_bound = -1.0f;
      for (auto iter : n->Edges()) {
        if (iter.IsLBounded() && iter.GetEQ() > lower_bound)
          lower_bound = iter.GetEQ();
        if (iter.IsUBounded() && iter.GetEQ() > upper_bound)
          upper_bound = iter.GetEQ();
        // Only checking !UBounded so that lower bounded
        // edges, also get the correct upper_bound
        if (!iter.IsUBounded()) upper_bound = 1.0f;
        if (lower_bound == upper_bound && lower_bound == 1.0f) {
          based_on_propagated_tbhit = iter.IsPropagatedTBHit();
          break;
        }
        based_on_propagated_tbhit |= iter.IsPropagatedTBHit();
      }
      // Exact scores are certain and propagate certainty.
      // Inexact scores propagate their bounds.
      if (lower_bound == upper_bound) {
        v = -lower_bound;
        n->MakeCertain(v, based_on_propagated_tbhit ? CertaintyTrigger::TB_HIT
                                                    : CertaintyTrigger::NORMAL);
        search_->certain_.fetch_add(1, std::memory_order_acq_rel);
      } else {
        if (lower_bound > -1.0f) n->UBound(-lower_bound);
        if (upper_bound < 1.0f) n->LBound(-upper_bound);
        if (lower_bound > -1.0f || upper_bound < 1.0f)
          search_->bounds_.fetch_add(1, std::memory_order_acq_rel);
      }
    }

    // Certainty propagation: reduce error by keeping score in proven bounds.
    if (params_.GetCertaintyPropagation() > 1 && n != search_->root_node_ &&
        !n->IsCertain()) {
      if (n->GetEdgeToMe()->IsUBounded() && v > 0.0f) v = 0.0f;
      if (n->GetEdgeToMe()->IsLBounded() && v < 0.0f) v = 0.0f;
    }

    n->FinalizeScoreUpdate(v, node_to_process.multivisit);
    // Q will be flipped for opponent.
    v = -v;

    // Update best move if new N > best N or
    // if the node is a certain child of root
    if (n->GetParent() == search_->root_node_ &&
        (search_->best_move_edge_.GetN() <= n->GetN() || n->IsCertain())) {
      search_->best_move_edge_ =
          search_->GetBestChildNoTemperature(search_->root_node_);
    }
  }
  search_->total_playouts_ += node_to_process.multivisit;
  search_->cum_depth_ += node_to_process.depth;
  search_->max_depth_ = std::max(search_->max_depth_, node_to_process.depth);
}  // namespace lczero

// 7. Update the Search's status and progress information.
//~~~~~~~~~~~~~~~~~~~~
void SearchWorker::UpdateCounters() {
  search_->UpdateRemainingMoves();  // Updates smart pruning counters.
  search_->MaybeTriggerStop();
  search_->MaybeOutputInfo();

  // If this thread had no work, not even out of order, then sleep for some
  // milliseconds. Collisions don't count as work, so have to enumerate to find
  // out if there was anything done.
  bool work_done = number_out_of_order_ > 0;
  if (!work_done) {
    for (NodeToProcess& node_to_process : minibatch_) {
      if (!node_to_process.IsCollision()) {
        work_done = true;
        break;
      }
    }
  }
  if (!work_done) {
    std::this_thread::sleep_for(std::chrono::milliseconds(10));
  }
}

}  // namespace lczero<|MERGE_RESOLUTION|>--- conflicted
+++ resolved
@@ -48,12 +48,8 @@
 const int kSmartPruningToleranceNodes = 300;
 const int kSmartPruningToleranceMs = 200;
 // Maximum delay between outputting "uci info" when nothing interesting happens.
-<<<<<<< HEAD
-const int kUciInfoMinimumFrequencyMs = 2500;
-=======
 const int kUciInfoMinimumFrequencyMs = 5000;
 const auto kNNComputationWarningTime = std::chrono::milliseconds(500);
->>>>>>> 76ec0796
 }  // namespace
 
 std::string SearchLimits::DebugString() const {
@@ -426,16 +422,12 @@
   return GetBestMoveInternal();
 }
 
-<<<<<<< HEAD
-int Search::PopulateRootMoveLimit(MoveList* root_moves) const {
-=======
 std::int64_t Search::GetTotalPlayouts() const {
   SharedMutex::SharedLock lock(nodes_mutex_);
   return total_playouts_;
 }
 
-bool Search::PopulateRootMoveLimit(MoveList* root_moves) const {
->>>>>>> 76ec0796
+int Search::PopulateRootMoveLimit(MoveList* root_moves) const {
   // Search moves overrides tablebase.
   if (!limits_.searchmoves.empty()) {
     *root_moves = limits_.searchmoves;
@@ -1212,11 +1204,8 @@
   // TODO(mooskagh) Remove prefetch into cache if node collisions work well.
   // If there are requests to NN, but the batch is not full, try to prefetch
   // nodes which are likely useful in future.
-<<<<<<< HEAD
   // TODO(Videodr0me) Maybe use bounds here to more efficiently select nodes.
-=======
   if (search_->stop_.load(std::memory_order_acquire)) return;
->>>>>>> 76ec0796
   if (computation_->GetCacheMisses() > 0 &&
       computation_->GetCacheMisses() < params_.GetMaxPrefetchBatch()) {
     history_.Trim(search_->played_history_.GetLength());
