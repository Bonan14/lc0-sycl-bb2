--- conflicted
+++ resolved
@@ -1,6 +1,3 @@
-<<<<<<< HEAD
-﻿v0.25.1 (2020-04-30)
-=======
 v0.26.1 (2020-07-15)
 ~~~~~~~
 * Fix a bug where invalid openings-pgn settings would result in the book
@@ -126,7 +123,6 @@
   `lc0-training-client.exe` instead of `client.exe`.
 
 v0.25.1 (2020-04-30)
->>>>>>> 2520eb37
 ~~~~~~~
 
 * Fixed some issues with cudnn backend on the 16xx GTX models and also for 
