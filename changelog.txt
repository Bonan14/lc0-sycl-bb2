<<<<<<< HEAD
=======
﻿v0.29.0-rc0 (2022-04-03)
~~~~~~~
* Initial support for attention policy, only cuda backend and partially in
  blas/dnnl/eigen (good enough for T79).
* Non multigather (legacy) search code and `--multigather` option are removed.
* 15b default net is now 753723.
* The onnx backend now allows selecting gpu to use.
* Improved error messages for unsupported network files.
* Some assorted fixes.

v0.28.2 (2021-12-13)
~~~~~~~
* No changes from v0.28.1-rc1 as the v0.28.1 release was botched.

v0.28.1 (2021-12-12)
~~~~~~~
* No changes from rc1.

v0.28.1-rc1 (2021-12-05)
~~~~~~~
* Improved cuda performance for 512 filter networks on Amprere GPUs.
* Several fixes for the onnx backend.
* Command line options for network file conversion to/from onnx.
* Documentation updates.
* Correctness fixes for rescorer support functions.

v0.28.0 (2021-08-25)
~~~~~~~
* Fixed an issue with small third-party nets on the cuda/cudnn backends.
* Minor tweak to the default task-workers for the cpu packages.

v0.28.0-rc2 (2021-08-20)
~~~~~~~
* The cuda backend option multi_stream is now off by default. You should
  consider setting it to on if you have a recent gpu with a lot of vram.
* The default time manager is back to "legacy".
* Updated default parameters.
* Newer and stronger nets are included in the release packages.
* Added support for onnx network files and runtime with the "onnx" backend.
* Several bug and stability fixes.

v0.28.0-rc1 (2021-06-16)
~~~~~~~
* Multigather is now made the default (and also improved). Some search settings
  have changed meaning, so if you have modified values please discard them.
  Specifically, `max-collision-events`, `max-collision-visits` and
 `max-out-of-order-evals-factor` have changed default values, but other options
  also affect the search. Similarly, check that your gui is not caching the old
  values.
* Performance improvements for the cuda/cudnn backends.
* Support for policy focus during training.
* Larger/stronger 15b default net for all packages except android, blas and dnnl
  that get a new 10b network.
* The distributed binaries come with the mimalloc memory allocator for better
  performance when a large tree has to be destroyed (e.g. after an unexpected
  move).
* The `legacy` time manager will use more time for the first move after a long
  book line.
* The `--preload` command line flag will initialize the backend and load the
  network during startup.
* A 'fen' command was added as a UCI extension to print the current position.
* Experimental onednn backend for recent intel cpus and gpus.

v0.27.0 (2021-02-21)
~~~~~~~
* A better value for the backendbench Clippy threshold.

v0.27.0-rc2 (2021-02-18)
~~~~~~~
* Fix additional cases where 'invalid move' could be incorrectly reported.
* Replace WDL softmax in cudnn backend with same implementation as cuda
  backend. This fixes some inaccuracy issues that were causing training
  data to be rejected at a fairly low frequency.
* Ensure that training data Q/D pairs form valid WDL targets even if there
  is accumulated drift in calculation.
* Fix for the calculation of the 'best q is proven' bit in training data.
* Multiple fixes for timelosses and infinite instamoving in smooth time
  manager. Smooth time manager now made default after these fixes.

v0.27.0-rc1 (2021-02-06)
~~~~~~~
* Fix a bug which meant `position ... moves ...` didn't work if the moves 
  went off the end of the existing tree. 

v0.27.0-rc0 (2021-02-06)
~~~~~~~
* Multigather search inspired by Ceres.
* V6 training format with additional info for training experiments.
* Updated default search parameters.
* A better algorithm for the backendbench assistant.
* Terminate search early if only 1 move isn't a proven loss.
* Various build system changes.

v0.26.3 (2020-10-10)
~~~~~~~
* Increased maximum value of TempDecayMoves.

v0.26.3-rc2 (2020-10-03)
~~~~~~~
* Fix for uninitialized variable that led to crashes with the cudnn backend.
* Correct windows support for systems with more than 64 threads.
* A new package is built for the `cuda` backend with cuda 11.1. The old cuda
  package is renamed to `cudnn`.

v0.26.3-rc1 (2020-09-28)
~~~~~~~
* Residual block fusion optimization for cudnn backend, that depends on
  `custom_winograd=true`. Enabled by default only for networks with up to 384
  filters in fp16 mode and never in fp32 mode. Default can be overridden with
  `--backend-opts=res_block_fusing=false` to disable (or `=true` to enable).
* New experimental cuda backend without cudnn dependency (`cuda-auto`, `cuda`
  and `cuda-fp16` are available).

v0.26.2 (2020-08-31)
~~~~~~~
* No changes from rc1.

v0.26.2-rc1 (2020-08-28)
~~~~~~~~~~~
* Repetitions in the search tree are marked as draws, to explore more promising
  lines. Enabled by default (except in selfplay mode) use
  `--two-fold-draws=false` to disable.
* Syzygy tablebase files can now be used in selfplay. Still need to add
  adjudication support before we can consider using this for training.
* Default net updated to 703810.
* Fix for book with CR/LF line endings.
* Updated Eigen wrap to use new download link.

>>>>>>> a0d9cce0
v0.26.1 (2020-07-15)
~~~~~~~
* Fix a bug where invalid openings-pgn settings would result in the book
  being ignored rather than used.
* Add support for compressed book files.

v0.26.0 (2020-07-03)
~~~~~~~
* No changes from rc1.

v0.26.0-rc1 (2020-06-29)
~~~~~~~~~~~

* Verbose move stats now includes a line for the root node itself.
* Added optional `alphazero` time manager type for fixed fraction of 
  remaining time per move. 
* The WL score is now tracked with double pecision to improve accuracy
  during very long search.
* Fix for a performance bug when playing from tablebase position with
  tablebases enabled and the PV move was changing frequently.
* Illegal searchmove restrictions will now be ignored rather than crash.
* Policy is cleared for terminal losses to encourage better quality MLH
  estimates by reducing how many visits a move that will not be selected
  (unless all other options are equally bad) receives.
* Smart pruning will now cause leela to play immediately once mate score has
  been declared.
* Fix an issue where sometimes the pv reported wouldn't match the move that
  would be selected at that moment.
* Improvement for logic for when to disable custom_winograd optimization to
  avoid running out of video ram.
* `--show-hidden` can now be specified after `--help` and still work.
* Performance tuning for populating the policy into nodes after nn eval
  completes.
* Enable custom optimized SE paths for nets with 384 filters when using the
  custom_winograd=false path.
* Updates to zlib/gtest/eigen when included via meson wrap.
* Added build option to build python bindings to the lc0 engine.
* Only show the git hash in uci name if not a release tag build.
* Add `--nps-limit` option to artificially reduce nps to make for easier
  opponent or whatever other reason you want.
* Fixed a bug where search tree shape could be affected even when the
  `--smart-pruning-factor` setting was 0.
* Changed the search logic to find the lc0.config file if left on the default
  value.
* Changed the search logic to find network files in autodiscover mode.
* Changed the logic to determine the default location for training games
  generated by selfplay in training mode.
* Changed the logic to decide where to look for the opencl backend tuning
  settings file.
* Android binaries published by appveyor are now stripped.
* Build can now use system installed eigen if available.
* When nodes in the tree get proven terminal, parents are updated as if they
  had always been terminal. This allows for faster convergence on more
  accurate MLH estimates amongst other details.
* Removed shortsightedness and logit-q options that have not found a reliable
  use case.
* Fixed a bug where m_effect calculated as part of S in verbose move stats was
  not consistent with the value used in search itself.
* Added 'pro' mode as an alternative to `--show-hidden` for UCI hosts that do
  not support command line arguments. Simply rename the lc0 binary to include
  'pro' in order to enable.
* `backendbench` now has a `--clippy` option to try and auto suggest which
  batch size is a good idea.
* The demux backend now splits the batch into equal sizes based on the number
  of threads that demux is using rather than number of backends. By default
  this is no change as usually there is 1 thread per backend. But it allows
  to more easily use demux against a blas backend sending one chunk per core.
* Added support for new training input variants canonical_hectoplies and 
  canonical_hectoplies_armageddon.
* Fixed a bug where if the network search paths for autodiscover contain files
  which lc0 cannot open it would error out rather than continuing on to other
  files.
* Blas backends no longer have a `blas_cores` option, as it never seemed useful
  compared to running more threads at a higher level.
* `--help-md` option removed as it was deemed not very useful.
* Updated to the latest version of dnnl for the dnnl build.
* Selfplay mode now supports per color settings in addition to per player
  settings. Per player settings have higher priority if there is a conflict.
  This will be used as part of armageddon training.
* Added a new experimental backend type: `recordreplay`. This allows to
  record the output of a backend under a particular search and then replay it
  back again later. Theoretically this lets you simulate a CPU bottlenecked
  environment but still use a search tree that is a match for what might be a
  GPU bottlenecked environment. In practice there are a lot of corner cases
  where replay is not reliable yet.  At a minimum you must disable prefetch.
* During search the node tree is occasionally compacted to reduce cache misses
  during the search tree walk. New option `--solid-tree-threshold` can be used
  to adjust how aggressive this optimization is.  Note that very small values
  can cause very large growth in ram usage and are not a good idea. The default
  value is a little conservative, if you have plenty of spare ram it can be
  good to decrease it a bit.
* Small performance optimization for windows build with MLH enabled.
* Meson configuration changed to build with LTO by default. Note that meson
  does not always configure visual studio project files to apply this
  correctly on windows.
* The included net in appveyor builds is now 703350. This network supports MLH
  although the default MLH parameters are still threshold 1.0 which means it
  will not trigger without parameter adjustment.
* New backend option to explicitly override the net details and force MLH
  disabled. If you weren't going to use MLH anyway, this may give a tiny nps
  increase.
* New flag `--show-movesleft` (or `UCI_ShowMovesLeft` for UCI hosts that
  support it) will cause movesleft (in moves) to be reported in the uci info
  messages. Only works with networks that have MLH enabled.
* More sensible default values for MLH are in. Note that threshold is still
  1.0 by default, so that will still need to be configured to enable it.
* The `smooth-experimental` time manager has been renamed `smooth` and support
  added to increase search time whenever the best N does not correspond with
  the move with best utility estimate. `legacy` remains the default for now
  as `smooth` has only been tuned for short time controls and evidence suggests
  it doesn't scale with these defaults.
* Selfplay mode now supports a logfile parameter just like normal mode.
* Reinstated the 4 billion visit limit on search to avoid overflowing counters
  and causing very strange behavior to occur.
* Performance optimization to make tree walk faster by ensuring that node
  edges are always sorted by policy. This has some very small side effects to
  do with tiebreaks in search no longer always being dominated by movegen
  order.
* Appveyor built blas and Android binaries now default to minibatch size 1
  and prefetch 0, which should be much better than the normal GPU optimized
  defaults. Note this *only* affects Appveyor built binaries.
* The included client in Windows Appveyor releases is now v27 and is named
  `lc0-training-client.exe` instead of `client.exe`.

v0.25.1 (2020-04-30)
~~~~~~~

* Fixed some issues with cudnn backend on the 16xx GTX models and also for 
  low memory devices with large network files where the new optimizations
  could result in out of memory errors.
* Added a workaround for a cutechess issue where reporting depth 0 during
  instamoves causes it to ignore our info message.

v0.25.0 (2020-04-28)
~~~~~~~

* Relax strictness for complete standard fens in uci and opening books. Fen
  must still be standard, but default values will be substituted for sections
  that are missing.
* Restore some backwards compatibility in cudnn backends that was lost with
  the addition of the new convolution implementation. It is also on by default
  for more scenarios, although still off for fp16 on RTX gpus.
* Small logic fix for nps smoothing in the new optional experimental time 
  manager.

v0.25.0-rc2 (2020-04-23)
~~~~~~~~~~~

* Increased upper limit for maximum collision events.
* Allow negative values for some of the extended moves left head parameters.
* Fix a critical bug in training data generation for input type 3.
* Fix for switching between positions in uci mode that only differ by 50 move
  rule in initial fen.
* Some refinements of certainty propagation.
* Better support for c++17 implementations that are missing charconv.
* Option to more accurately apply time management for uci hosts using 
  cuteseal or similar timing techniques.
* Fix for selfplay mode to allow exactly book length total games.
* Fix for selfplay opening books with castling moves starting from chess960 fens.
* Add build option to override nvcc compiler.
* Improved validity checking for some uci input parameters.
* Updated the Q to CP conversion formula to better fit recent T60 net outputs to
  expectations.
* Add a new experimental time manager.
* Bug fix for the Q+U in verbose move stats. It is now called S: and contains
  the total score, including any moves left based effect if applicable.
* New temperature decay option to allow to delay the start of decay.
* All temperature options have been hidden by default.
* New optional cuda backend convolution implementation. Off by default for 
  cudnn-fp16 until an issue with cublas performance on some gpus is resolved.

v0.25.0-rc1 (2020-04-09)
~~~~~~~~~~~

* Now requires a c++17 supporting compilation environment to build.
* Support for Moves Left Head based networks. Includes options to adjust search
  to favour shorter/longer wins/losses based on the moves left head output.
* Mate score reporting is now possible, and move selection will prefer shorter
  mates over longer ones when they are proven.
* Training now outputs v5 format data. This passes the moves left information
  back to training. This also includes support for multiple sub formats, 
  including the existing standard, a new variant which can encode FRC960
  castling, and also a further extension of that which tries to make training
  data cannonical, so there aren't multiple positions that are trivially
  equivalent with different network inputs.
* Benchmark now includes a suite of 34 positions to test by default instead of
  just start position.
* Tensorflow backend works once more, almost just as hard to compile as it used
  to be though.
* `--noise` flag is gone, use `--noise-epsilon=0.25` to get the old behavior.
* Some bug fixes related to drawscore.
* Selfplay mode now defaults to the same value as match play for 
  `--root-has-own-cpuct-params` (true).
* Some advanced time management parameters are now accessed via the new 
  `--time-manager` parameter instead of individual parameters.
* Windows build script has been modernized.
* Separate Eigen backend option for CPU.
* Random backend no longer requires a network.
* Random backend supports producing training data of any input format sub type.
* Integer parameters now give better error messages when given invalid values.

v0.24.1 (2020-03-15)
~~~~~~~

* Fix issues where logitq was being passed as drawscore and logitq wasn't 
  passed to some GetQ calls. Causing major performance issues when either 
  setting was non-default.

v0.24.0 (2020-03-11)
~~~~~~~

* New parameter `--max-out-of-order-evals-factor` replaces 
  `--max-out-of-order-evals` that was introduced in v0.24.0-rc3 and provides
  the factor to multiply the maximum batch size to set maximum number
  out-of-order evals per batch. The default value of 1.0 keeps the behavior
  of previous releases.
* Bug fix for hangs with very early stop command from non-conforming UCI hosts.

v0.24.0-rc3 (2020-03-08)
~~~~~~~~~~~

* New parameter `--max-out-of-order-evals` to set maximum number out-of-order
  evals per batch (was equal to the batch size before).
* It's now possible to embed networks into the binary. It allows easier builds
  of .apk for Android.
* New parameter `--smart-pruning-minimum-batches` to only allow smart pruning
  to stop after at least k batches, preventing insta-moves on slow backends.

v0.24.0-rc2 (2020-03-01)
~~~~~~~~~~~

* All releases are now bundled with network id591226 (and the file date is old 
  enough so it has a lower priority than networks that you already may have
  in your directory).
* Added a 'backendbench' mode to benchmark NN evaluation performance without
  search.
* Android builds are added to the official releases.

v0.24.0-rc1 (2020-02-23)
~~~~~~~~~~~

* Introduced DirectX12 backend.
* Optimized Cpuct/FPU parameters are now default.
* There is now a separate set of CPuct parameters for the root node.
* Support of running selfplay games from an opening book.
* It's possible to adjust draw score from 0 to something else.
* There is a new --max-concurrent-seachers parameter (default is 1) which
  helps with thread congestion at the beginning of the search.
* Cache fullness is not reported in UCI info line by default anymore.
* Removed libproto dependency.

v0.23.3 (2020-02-18)
~~~~~~~

* Fix a bug in time management which sometimes led to insta-moves in long time
  control.

v0.23.2 (2019-12-31)
~~~~~~~

* Fixed a bug where odd length openings had reversed training data results in
  selfplay.
* Fixed a bug where zero length training games could be generated due to
  discard pile containing positions that were already considered end of game.
* Add cudnn-auto backend.

v0.23.1 (2019-12-03)
~~~~~~~

* Fixed a bug with Lc0 crashing sometimes during match phase of training game
  generation.
* Release packages now include CUDNN version without DLLs bundled.

v0.23.0 (2019-12-01)
~~~~~~~

* Fixed the order of BLAS options so that Eigen is lower priority, to match
  assumption in check_opencl patch introduced in v0.23.0-rc2.

v0.23.0-rc2 (2019-11-27)
~~~~~~~~~~~

* Fixes in nps and time reporting during search.
* Introduced DNNL BLAS build for modern CPUs in addition to OpenBLAS.
* Build fixes on MacOS without OpenCL.
* Fixed smart pruning and KLDGain trying to stop search in `go infinite` mode.
* OpenCL package now has check_opencl tool to find computation behaves sanely.
* Fixed a bug in interoperation of shortsighteness and certainty propagation.

v0.23.0-rc1 (2019-11-21)
~~~~~~~~~~~

* Support for Fischer Random Chess (`UCI_Chess960` option to enable FRC-style
  castling). Also added support for FRC-compatible weight files, but no training
  code yet.
* New option `--logit-q` (UCI: `LogitQ`). Changes subtree selection algorithm a
  bit, possibly making it stronger (experimental, default off).
* Lc0 now reports WDL score. To enable it, use `--show-wdl` command-line
  argument or `UCI_ShowWdl` UCI option.
* Added "Badgame split" mode during the training. After the engine makes
  inferior move due to temperature, the game is branched and later the game is
  replayed from the position of the branch.
* Added experimental `--short-sightedness` (UCI: `ShortSightedness`) parameter.
  Treats longer variations as more "drawish".
* Lc0 can now open Fat Fritz weight files.
* Time management code refactoring. No functional changes, but will make time
  management changes easier.
* Lc0 logo is now printed in red! \o/
* Command line argument `-v` is now short for `--verbose-move-stats`.
* Errors in `--backend-opts` parameter syntax are now reported.
* The most basic version of "certainty propagation" feature (actually without
  "propagation"). If the engine sees checkmate, it plays it!
  (before it could play other good move).
* Benchmark mode no longer supports smart pruning.
* Various small changes: hidden options to control Dirichlet noise, floating
  point optimizations, Better error reporting if there is exception in worker
  thread, better error messages in CUDA backend.

v0.22.0 (2019-08-05)
~~~~~~~

(no changes)

v0.22.0-rc1 (2019-08-03)
~~~~~~~~~~~

* Remove softmax calculation from backends and apply it after filtering for
  illegal moves to ensure spurious outputs on illegal moves don't reduce (or
  entirely remove) the quality of the policy values on the legal moves.
* Fix for blas backend allocation bug with small network sizes.
* The blas backend can be built with eigen - the result is reasonably optimized
  for the build machine.
* Other small tweaks piled up in master branch.


v0.21.4 (2019-07-28)
~~~~~~~~~~~~~~~~~~~~

* A fix for crashes that can occur during use of sticky-endgames.
* Change the false positive value reported when in wdl style resign and display
  average nodes per move as part of tournament stats in selfplay mode.

v0.21.3 (2019-07-21)
~~~~~~~

* Fix for potential memory corruption/crash in using small networks or using the
  wdl head with cuda backends. (#892)
* Fix for building with newer versions of meson. (#904)

v0.21.2 (2019-06-09)
~~~~~~~

* Divide by a slightly smaller divisor to truncate to +/-12800. (#880)

v0.21.2-rc3 (2019-06-08)
~~~~~~~~~~~

* Centipawn conversion (#860)

v0.21.2-rc2 (2019-05-22)
~~~~~~~~~~~

* Add 320 and 352 channel support for fused SE layer (#855)
* SE layer fix when not using fused kernel (#852)
* Fp16 nchw for cudnn-fp16 backend (support GTX 16xx GPUs) (#849)

v0.21.2-rc1 (2019-05-05)
~~~~~~~~~~~

* Make --sticky-endgames on by default (still off in training) (#844)
* update download links in README (#842)
* Recalibrate centipawn formula (#841)
* Also make parents Terminal if any move is a win or all moves are loss or draw. (#822)
* Use parent Q as a default score instead of 0 for unvisited pv. (#828)
* Add stop command to selfplay interactive mode to allow for graceful exit. (#810)
* Increased hard limit on batch size in opencl backend to 32 (#807)

v0.21.0-rc2 (2019-03-06)
~~~~~~~~~~~

* Add support for cudnn7.0 (#717)
* Informative Tournament Stats (#698)
* Memory leak fix cuda backend (#747)
* cudnn-fp16 fallback path for unusual se-ratios. (#739)
* Cudnn 7.4.2 in packaged binary and warning for using old cudnn with new gpu (#741)
* Move mode specific options to end of help. (#745)
* LogLiveStats hidden option (#754)
* Optional markdown support for help output (#769)
* Improved folding of batch norm into weights and biases - fixes negative gamma bug. (#779)

v0.21.0-rc1 (2019-02-16)
~~~~~~~~~~~

* Check Syzygy tablebase file sizes for corruption (#690)
* search for nvcc on the path first (#709)
* AZ-style policy head support (#712) 
* Implement V4TrainingData (#722)
* WDL value head support (#635)
* Add option for doing kldgain thresholding rather than absolute visit
  limiting (#721)
* Easily run latest releases of lc0 and client using NVIDIA docker (#621)
* Add WDL style resign option. (#724)
* Add a uniform output option for random backend to support a0 seed data
  style (#725)
* Fix c hw switching in cudnn-fp16 mode with convolution policy head.
  (#729)
* misc (non-functional) changes to cudnn backend (#731)
* handle 64 filter SE networks (#624)

v0.20.2 (2019-02-01)
~~~~~~~~~~~

* Favor winning moves that minimize DTZ to reduce shuffling by assuming
  repeated position by default (#708)
* Print cuda and gpu info, warn if mismatches are noticed (#711)

v0.20.2-rc1 (2019-01-27)
~~~~~~~~~~~

* no terminal multivisits (#683)
* better fix for issue 651 (#693)
* Changed output of --help flag to stdout rather than stderr (#687)
* Movegen speedup via magic bitboards (#640)
* modify default benchmark setting to run for 10 seconds (#681)
* Fix incorrect index in OpenCL Winograd output transform (#676)
* Update OpenCL (#655)

v0.20.1 (2019-01-07)
~~~~~~~~~~~

* Change to atomic for cache capacity. (#665)

v0.20.1-rc3 (2019-01-07)
~~~~~~~~~~~

* Remove ffast-math from the default flags (#661)

v0.20.1-rc2 (2019-01-05)
~~~~~~~~~~~

* Don't use Winograd for 1x1 conv. (#659)
* Fix issues with pondering and search limits. (#658)
* Check for zero capacity in cache (#648)
* fix undefined behavior in DiscoverWeightsFile() (#650)
* fix fastmath.h undefined behavior and clean it up (#643)

v0.20.1-rc1 (2019-01-01)
~~~~~~~~~~~

* Simplify movestogo approximator to use median residual time. (#634)
* Replace time curve logic with movestogo approximator. (#271)
* Cache best edge to improve PickNodeToExtend performance. (#619)
* fix building with tensorflow 1.12 (#626)
* Minor changes to `src/chess` (#606)
* make uci search parameters the defaults ones (#609)
* Preallocate nodes in advance of their need to avoid the allocation being
  behind a mutex. (#613)
* imrpove meson error when no backends enabled (#614)
* allow building with the mklml library as an mkl alternative (#612)
* Only build the history up if we are actually going to extend the position.
  (#607)
* fix warning (#604)

v0.20.0 (2019-01-01)
~~~~~~~~~~~

* no lto builds by default (#625)

v0.20.0-rc2 (2018-12-24)
~~~~~~~~~~~

* Fix for demux backend to match cuda expected threading model for 
  computations. (#605)

v0.20.0-rc1 (2018-12-22)
~~~~~~~~~~~

* Squeeze-and-Excitation Networks are now supported! (lc0.org/se)
* Older text network files are no longer supported.
* Various performance fixes (most major being having fast approximate math
  functions).
* For systems with multiple GPUs, in addition to "multiplexing" backend
  we now also have "demux" backend and "roundrobin" backend.
* Compiler settings tweaks (use VS2017 for windows builds, always have LTO
  enabled, windows releases have PGO enabled).
* Benchmark mode has more options now (e.g. movetime) and saner defaults.
* Added an option to prevent engine to resign too early (used in training).
* Fixed a bug when number of visits could be too high in collision nodes.
  The fix is pretty hacky, there will be better fix later.
* 32-bit version compiles again.

v0.19.1 (2018-12-10)
~~~~~~~

(no changes relative to v0.19.1-rc2)

v0.19.1-rc2 (2018-12-07)
~~~~~~~~~~~

* Temperature and FPU related params. (#568)
* Rework Cpuct related params. (#567)

v0.19.1-rc1 (2018-12-06)
~~~~~~~~~~~

* Updated cpuct formula from alphazero paper. (#563)
* remove UpdateFromUciOptions() from EnsureReady() (#558)
* revert IsSearchActive() and better fix for one of #500 crashes (#555)

v0.19.0 (2018-11-19)
~~~~~~~

* remove Wait() from EngineController::Stop() (#522)

v0.19.0-rc5 (2018-11-17)
~~~~~~~~~~~

* OpenCL: replace thread_local with a resource pool. (#516)
* optional wtime and btime (#515)
* Make convolve1 work with workgroup size of 128 (#514)
* adjust average depth calculation for multivisits (#510)

v0.19.0-rc4 (2018-11-12)
~~~~~~~~~~~

* Microseconds have 6 digits, not 3! (#505)
* use bestmove_is_sent_ for Search::IsSearchActive() (#502)

v0.19.0-rc3 (2018-11-07)
~~~~~~~~~~~

* Fix OpenCL tuner always loading the first saved tuning (#491)
* Do not show warning when ComputeBlocking() takes too much time. (#494)
* Output microseconds in log rather than milliseconds. (#495)
* Add benchmark features (#483)
* Fix EncodePositionForNN test failure (#490)

v0.19.0-rc2 (2018-11-03)
~~~~~~~~~~~

* Version v0.19.0-rc1 reported it's version as v0.19.0-dev
  Therefore v0.19.0-rc2 is released with this issue fixed.

v0.19.0-rc1 (2018-11-03)
~~~~~~~~~~~

* Search algorithm changes

  When visiting terminal nodes and collisions, instead of counting that as one
  visit, estimate how many subsequent visits will also go to the same node, and
  do a batch update.

  That should slightly improve nps near terminal nodes and in multithread
  configurations. Command line parameters that control that:

  --max-collision-events – number of collision events allowed per batch.
    Default is 32. This parameter is roughly equivalent to
    --allowed-node-collisions in v0.18.
  
  --max-collision-visits – total number of estimated collisions per NN batch.
    Default is 9999.

* Time management

  Multiple changes have been done to make Leela track used time more precisely
  (particularly, the moment when to start timer is now much closer to the moment
  GUIs start timer).

  For smart pruning, Leela's timer only starts when the first batch comes from
  NN eval. That should help against instamoves, especially on non-even GPUs.

  Also Leela stops the search quicker now when it sees that time is up (it could
  continue the search for hundreds of milliseconds after that, which caused time
  trouble if opponent moves very fast).

  Those changes should help a lot in ultra-bullet configurations.

* Better logging

  Much more information is outputted now to the log file. That will allow us to
  easier diagnose problems if they occur. To have debug file written, add a
  command line option:

  --logfile=/path/to/logfile

  (or short option "-l /path/to/logfile", or corresponding UCI option "LogFile")

  It's recommended to always have logging on, to make it easier to report bugs
  when it happens.

* Configuration parameters change

  Large part of parameter handling has been reworked. As the result:

  All UCI parameters have been changed to have more "classical" look.
    E.g. was "Network weights file path", became "WeightsFile".

  Much more detailed help is shown than before when you run
    ./lc0 --help

  Some flags have been renamed, e.g.
    --futile-move-aversion
    is renamed back to
    --smart-pruning-factor.

  After setting a parameter (using command line parameter or uci setoption
    command), uci command "uci" shows updated result. That way you can check the
    current option values.

  Some command-line and UCI options are hidden now. Use --show-hidden command
    line parameter to unhide them. E.g.
    ./lc0 --show-hidden --help

  Also, in selfplay mode the per player configuration format has been changed
  (although probably noone knew that anyway):
    Was: ./lc0 selfplay player1: --movetime=14
    Became: ./lc0 selfplay --player1.movetime=14

* Other

  "go depth X" uci command now causes search to stop when depth information in
  uci info line reaches X. Not that it makes much sense for it to work this way,
  but at least it's better than noting.

  Network file size can now be larger than 64MB.

  There is now an experimental flag --ramlimit-mb. The engine tries to estimate
  how much memory it uses and stops search when tree size (plus cache size)
  reaches RAM limit. The estimation is very rough. We'll see how it performs and
  improve estimation later.  
  In situations when search cannot be stopped (`go infinite` or ponder),
  `bestmove` is not automatically outputted. Instead, search stops progress and
  outputs warning.
  
  Benchmark mode has been implemented. Run run, use the following command line:
    ./lc0 benchmark
  This feature is pretty basic in the current version, but will be expanded later.

  As Leela plays much weaker in positions without history, it now is able to
  synthesize it and do not blunder in custom FEN positions. There is a
  --history-fill flag for it. Setting it to "no" disables the feature, setting
  to "fen_only" (default) enables it for all positions except chess start
  position, and setting it to "always" enables it even for startpos.

  Instead of output current win estimation as centipawn score approximation,
  Leela can how show it's raw score. A flag that controls that is --score-type.
  Possible values:
    - centipawn (default) – approximate the win rate in centipawns, like Leela
      always did.
    - win_percentage – value from 0 to 100.0 which represents expected score in
      percents.
    - Q – the same, but scales from -100.0 to 100.0 rather than from 0 to 100.0

v0.18.1 (2018-10-02)
~~~~~~~

* Fix for falling into threefold repetition in a winning endgame tablebase position.


v0.18.0 (2018-09-30)
~~~~~~~

* No changes from rc2 except the version.


v0.18.0-rc2 (2018-09-26)
~~~~~~~~~~~

* Severe bug fixed: Race condition when out-of-order-eval was enabled (and it
  was enabled by default)

* Windows 32-bit builds are now possible (CPU only for now)


v0.18.0-rc1 (2018-09-24)
~~~~~~~~~~~

KNOWN BUG!

* We have credible reports that in some rare cases Lc0 crashes!
  However, we were not able to reproduce it reliably. If you see the crash,
  please report to devs! What seems to increase crash probability:
  - Very short move time (milliseconds)
  - Proximity to a checkmate (happens 1-3 moves before the checkmate)


New features:

* Endgame tablebases support! Both WDL and DTZ now.

* Added MultiPv support.


Time management changes:

* Introduced --immediate-time-use flag. Yes, yet another time management
  flag. Posible values are between 0.0 and 1.0. Setting it closer to 
  1.0 makes Leela use time saved from futile search aversion earlier.

* Some time management parameters were changed:
  - Slowmover is 1.0 now (was 2.4)
  - Immediate-time-use is 0.6 now (didn't exist before, so was 0.0)

* Fixed a bug, because of which futile search aversion tolerance was incorrectly
  applied, which resulted in instamoves.

* Now search stops immediately when it runs out of budgeted time.
  Should help against timeouts, especially on slow backends (e.g. BLAS).

* Move overhead now is a fixed time, doesn't depend on number of remaining
  moves.


Other:

* Out of order eval is on by default. That brings slight nps improvement.

* Default FPU reduction is 1.2 now (was 0.9)

* Cudnn backend now has max_batch parameter.
  (can be set for example like this --backend-opts=max_batch=100).
  This is needed for lower end GPUs that didn't have enough VRAM for a buffer
  of size 1024. Make sure that this setting is not lower than --minibatch-size.

* Small memory usage optimizations.

* Engine name in UCI response is shorter now. Fritz chess UI should be able
  to work with Leela now

* Added flag --temp-visit-offset, will allow to offset temperature during
  training.

* Command line and UCI parameter values are now checked for validity.

* You can now build for older processors that don't support the popcnt
  instruction by passing -Dpopcnt=false to meson when building.

* 32-bit build is possible now. CPU only and we were only able to build it 
  in Linux for now, including Raspberry Pi.

* Threading issue which caused crash in heavily multithreaded environment
  with slow backends was fixed.


v0.17.0 (2018-08-27)
~~~~~~~

No changes from rc2 except the version.


v0.17.0-rc2 (2018-08-21)
~~~~~~~~~~~

* Fixed a bug, that rule50 value was located in wrong place in a training data.
* OpenCL uses much less VRAM now.
* Default OpenCL batch size is 16 now (was 1).
* Default time management related configuration was tweaked:
  --futile-move-aversion is 1.33 now (was 1.47)
  --slowmover is 2.4 now (was 2.6)


v0.17.0-rc1 (2018-08-19)
~~~~~~~~~~~

New visible features:
* Implemented ponder support.
* Tablebases are supported now (only WDL probe for now).
  Command line parameter is
  --syzygy-paths=/path/to/syzygy/
* Old smart pruning flag is gone. Instead there is
  --futile-search-aversion flag.
  --futile-search-aversion=0 is equivalent to old --no-smart-pruning.
  --futile-search-aversion=1 is equivalent to old --smart-pruning.
  Now default is 1.47, which means that engine will sometimes decide to
  stop search earlier even when there is theoretical chance (but not very
  probable) that best move decision could be changed if allowed to think more.
* Lc0 now supports configuration files. Options can be listed there instead of
  command line flags / uci params.
  Config should be named lc0.config and located in the same directory as lc0.
  Should list one command line option per line, with '--' in the beginning
  being optional, for example:

     syzygy-paths=/path/to/syzygy/

* In uci info, "depth" is now average depth rather than full depth
  (which was 4 all the time).
  Also, depth values do not include reused tree, only nodes visited during the
  current search session.
* --sticky-checkmates experimental flag (default off), supposed to find shorter
  checkmate sequences.
* More features in backend "check".


Performance optimizations:
* Release windows executables are built with "whole program optimization".
* Added --out-of-order-eval flag (default is off).
  Switching it on makes cached/terminal nodes higher priority, which increases
  nps.
* OpenCL backend now supports batches (up to 5x speedup!)
* Performance optimizations for BLAS backend.
* Total visited policy (for FPU reduction) is now cached.
* Values of priors (P) are stored now as 16-bit float rather than 32-bit float,
  that saves considerable amount of RAM.


Bugfixes:
* Fixed en passant detection bug which caused the position after pawn moving by
  two squares not counted towards threefold repetition even if en passant was
  not possible.
* Fixed the bug which caused --cache-history-length for values 2..7 work the
  same as --cache-history-length=1.
  This is fixed, but default is temporarily changed to --cache-history-length=1
  during play. (For training games, it's 7)


Removed features:
* Backpropagation beta / backpropagation gamma parameters have been removed.


Other changes:
* Release lc0-windows-cuda.zip package now contains NVdia CUDA and cuDNN .dlls.


v0.16.0 (2018-07-20)
~~~~~~~

* Fully switched to official releases! No more https://crem.xyz/lc0/
* Fixed a bug when pv display and smart pruning didn't sometimes work properly
  after tree reuse.
* Format of protobuf network files was changed.
* Autodiscovery of protobuf based network files works now.


lc0-win-20180715-cuda92-cudnn714
~~~~~~~~~~~~~~~~~~~~~~~~~~~~~~~~

* Support of new format of network files (needed for lc0 launch on main
  training server)
* Fixed hang/poor performance in the beginning of search when there are many
  threads. (Happened on linux only though).
* Memory footprint is reduced a bit. (~-60 bytes per node)

lc0-win-20180711-cuda92-cudnn714
~~~~~~~~~~~~~~~~~~~~~~~~~~~~~~~~

* Edge-node separation introduced a bug that smart pruning didn't work. That's
  fixed.
* Changed options parsing so that --backend-opts=cudnn-fp16 is now possible.
* Performance fixes (mostly for slowness introduced by edge-node separation).

lc0-win-20180708-cuda92-cudnn714
~~~~~~~~~~~~~~~~~~~~~~~~~~~~~~~~

* Mutex contention has been reduced (but locking mutex more rarely).
  Helps a lot with many threads running. Especially recommended to check with
  multi-GPU configuration.
* Memory usage reduced at least 2x (probably more).
* cudnn backend crashed on large batches (>800) that's fixed.
  There is still a limit of batch size 1024 though.
* (not in cudnn build, but for completeness)
  Fixed NN computation with BLAS backend, it had up to 5% error before that.
* Default time budgeting params have been changed again! (not by mach this time)
  --slowmover=1.95
  --time-curve-peak=26.2
  --time-curve-left-width=82
  --time-curve-right-width=74

lc0-win-20180701-cuda92-cudnn714
~~~~~~~~~~~~~~~~~~~~~~~~~~~~~~~~

* fp16-based computation for very modern NVidia GPUs!
  May reduce precision a bit, but should be compensated by nps boost.
  Enable with --backend=cudnn-fp16 flag
* V is now not stored in nodes (a bit less RAM used while thinking)
* (not in cudnn build, but listing for completeness) blas batching support.

lc0-win-20180629-cuda92-cudnn714
~~~~~~~~~~~~~~~~~~~~~~~~~~~~~~~~

* Default time budgeting parameters have been changed (again!):
  --slowmover=1.93
  --time-curve-peak=26
  --time-curve-left-width=67
  --time-curve-right-width=76
* When generating training games, the engine could confuse client by sending
  corrupted output. That's fixed.

lc0-win-20180624-cuda92-cudnn714
~~~~~~~~~~~~~~~~~~~~~~~~~~~~~~~~

* Default time budgeting parameters have been changed:
  --slowmover=2.13  (was 1.8)
  --time-curve-peak=22.0  (was 41.0)
  --time-curve-left-width=450.0  (was 1000.0)
  --time-curve-right-width=30.0  (was 39.5)
* During training game generation, the engine is able to send resign statistics.


lc0-win-20180622-cuda92-cudnn714
~~~~~~~~~~~~~~~~~~~~~~~~~~~~~~~~

* Time budged allocation has been changed, it allocates more time to early
  stages of the game.
  Graphs are here: https://github.com/LeelaChessZero/lc0/pull/59
  Slowmover value has so be recalibrated, and default value was changed from 2.2 to 1.8.
* Fixed a race condition in cache prefetch code. Realistically it hardly every
  occured before though.

lc0-win-20180619-cuda92-cudnn714-00
~~~~~~~~~~~~~~~~~~~~~~~~~~~~~~~~~~~

* Fix a bug instroduced in version 20180609 which caused the engine to miss checkmates sometimes.

lc0-win-20180614-cuda92-cudnn714
~~~~~~~~~~~~~~~~~~~~~~~~~~~~~~~~

* "go searchmoves" uci command is now supported
* It's possible now to disable tree reuse in training games
* Few improvements for random backend
* Lc0 now shows version in uci response
* Analyzer mode has been removed
* extra-virtual-loss has been removed
* Implemented resign (for training games)

lc0-win-20180609-cuda92-cudnn714-01
~~~~~~~~~~~~~~~~~~~~~~~~~~~~~~~~~~~

* In addition to --backpropagate-gamma, there is also --backpropagate-beta!
  Default is 1.0.

lc0-win-20180609-cuda92-cudnn714-00
~~~~~~~~~~~~~~~~~~~~~~~~~~~~~~~~~~~

Visible changes:
* Experimental changes from 20180604 are now default.
* Memory footprint is reduced by 8 bytes per visible node (+ ~240 bytes in
  invisible nodes per visible)
* Introduced --backpropagate-gamma flag.
  Default is 1.0. There are rumours that reducing it to 0.75 improves play.
* Extra-virtual-loss parameter has been removed.
* Quotes in backend-opts parameter were not parsed properly, that's fixed.


lc0-win-20180604-cuda92-cudnn714-experimental
~~~~~~~~~~~~~~~~~~~~~~~~~~~~~~~~~~~~~~~~~~~~

Visible changes:
* Experimental default settings:
  cPUCT: 3.4
  FPU reduction: 0.9
  policy Softmax: 2.2

* Fix memory leak when GUI doesn't ever issue `isready` uci command.


lc0-win-20180602-cuda92-cudnn714-00
~~~~~~~~~~~~~~~~~~~~~~~~~~~~~~~~~~~

Visible changes:
* cPUCT is now 3.1 by default instead of 1.2 (or what it was before)
* Fixed Batch normalization epsilon in tensorflow backend (but noone uses tensorflow anyway)
* Periodically (every 5 seconds) output "uci info" even if bestmove/depth doesn't change.
* Memory management is redone so that node release happens after "bestmove" and "isready", rather than after "position" uci command.
  That garbage collection could take tens of milliseconds and chess GUI already started timer at that point.
  Memory management is always fragile, so fresh crashes and memory leaks are possible.

Invisible changes:
* Store castlings again as e1g1 and not e1h1. Fixes a bug that tree was not reused after castling.<|MERGE_RESOLUTION|>--- conflicted
+++ resolved
@@ -1,5 +1,3 @@
-<<<<<<< HEAD
-=======
 ﻿v0.29.0-rc0 (2022-04-03)
 ~~~~~~~
 * Initial support for attention policy, only cuda backend and partially in
@@ -128,7 +126,6 @@
 * Fix for book with CR/LF line endings.
 * Updated Eigen wrap to use new download link.
 
->>>>>>> a0d9cce0
 v0.26.1 (2020-07-15)
 ~~~~~~~
 * Fix a bug where invalid openings-pgn settings would result in the book
