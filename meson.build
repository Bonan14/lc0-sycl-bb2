# This file is part of Leela Chess Zero.
# Copyright (C) 2018-2022 The LCZero Authors
#
# Leela Chess is free software: you can redistribute it and/or modify
# it under the terms of the GNU General Public License as published by
# the Free Software Foundation, either version 3 of the License, or
# (at your option) any later version.
#
# Leela Chess is distributed in the hope that it will be useful,
# but WITHOUT ANY WARRANTY; without even the implied warranty of
# MERCHANTABILITY or FITNESS FOR A PARTICULAR PURPOSE.  See the
# GNU General Public License for more details.
#
# You should have received a copy of the GNU General Public License
# along with Leela Chess.  If not, see <http://www.gnu.org/licenses/>.

project('lc0', 'cpp',
        default_options : ['cpp_std=c++17', 'b_ndebug=if-release', 'warning_level=3', 'b_lto=true', 'b_vscrt=mt'],
        meson_version: '>=0.55')

cc = meson.get_compiler('cpp')

if not cc.has_header('optional') or not cc.has_header('string_view')
    error('Lc0 requires a compiler supporting C++17, for example g++ v8.0, ' +
          'clang v5.0 or later (with C++17 stdlib) and Visual Studio 2017 or ' +
          'later.')
endif

if not cc.has_header('charconv')
    warning('Your compiler or library does not have full C++17 support. ' +
            'See the README for compilers that are known to be working. ' +
            'This will become an error in the future.')
endif

if cc.get_id() == 'clang'
  # Thread safety annotation
  add_project_arguments('-Wthread-safety', language : 'cpp')
endif
if cc.get_id() == 'clang' or cc.get_id() == 'gcc'
  if get_option('buildtype') == 'release'
    add_project_arguments(cc.get_supported_arguments(['-march=native']), language : 'cpp')
  endif
endif
if cc.get_id() == 'msvc'
  # Silence some zlib warnings.
  add_global_arguments('/wd4131', '/wd4267', '/wd4127', '/wd4244', '/wd4245', language : 'c')
endif
if host_machine.system() == 'windows'
  add_project_arguments('-DNOMINMAX', language : 'cpp')
endif
if ['arm', 'aarch64'].contains(host_machine.cpu_family())
  if get_option('neon')
    add_project_arguments(cc.get_supported_arguments(['-mfpu=neon']), language : 'cpp')
    add_project_link_arguments(cc.get_supported_arguments(['-mfpu=neon']), language : 'cpp')
  endif
endif

# Files to compile.
deps = []
common_files = []
files = []
includes = []
has_backends = false

# Third party files.
includes += include_directories('third_party', is_system: true)

# Compiling protobufs.
compile_proto = find_program('scripts/compile_proto.py')
gen = generator(compile_proto, output: ['@BASENAME@.pb.h'],
  arguments : [
    '--proto_path=@CURRENT_SOURCE_DIR@/libs/lczero-common',
    '--cpp_out=@BUILD_DIR@',
    '@INPUT@'])

# Handle submodules.
git = find_program('git', required: false)
if run_command('scripts/checkdir.py', 'libs/lczero-common/proto', check : false).returncode() != 0
  if git.found()
    if run_command(git, 'status', check : false).returncode() == 0
      message('updating git submodule libs/lczero-common')
      run_command(git, 'submodule', 'update', '--init', '--recursive', check : false)
    else
      message('cloning lczero-common.git into libs/lczero-common')
      run_command(git, 'clone', '--depth=1',
                  'https://github.com/LeelaChessZero/lczero-common.git',
                  'libs/lczero-common/', check : false)
    endif
  else
    error('Please install git to automatically fetch submodules or download the archives manually from GitHub.')
  endif
endif

pb_files = [
  'src/utils/protomessage.cc',
  gen.process('libs/lczero-common/proto/net.proto',
    preserve_path_from : meson.current_source_dir() + '/libs/lczero-common/')
]
common_files += pb_files

# Extract git short revision.
short_rev = 'unknown'
if git.found()
  r = run_command(git, 'rev-parse', '--short', 'HEAD', check : false)
  if r.returncode() == 0
    # Now let's check if the working directory is clean.
    if run_command(git, 'diff-index', '--quiet', 'HEAD', check : false).returncode() == 0
      short_rev = r.stdout().strip()
      if run_command(git, 'describe', '--exact-match', '--tags', check : false).returncode() == 0
        short_rev = ''
      endif
    else
      short_rev = 'dirty'
      warning('Cannot extract valid git short revision from dirty working directory.')
    endif
  else
    warning('Failed to parse short revision. Use git clone instead of downloading the archive from GitHub.')
  endif
endif

# Construct build identifier.
build_identifier = ''
if short_rev != ''
  build_identifier = 'git.' + short_rev
  message('Using build identifier "' + build_identifier + '".')
endif

conf_data = configuration_data()
conf_data.set_quoted('BUILD_IDENTIFIER', build_identifier)
configure_file(output: 'build_id.h', configuration: conf_data)

# Some malloc libraries require to be linked first.
if get_option('malloc') == 'mimalloc' and cc.get_id() == 'msvc'
  if get_option('b_vscrt') != 'md' and get_option('b_vscrt') != 'mdd'
    error('You need -Db_vscrt=md (or mdd)')
  endif
  add_project_link_arguments('/INCLUDE:mi_version', language : 'cpp')
  deps += cc.find_library('mimalloc-override', dirs: get_option('mimalloc_libdir'), required: true)
elif get_option('malloc') != ''
  deps += cc.find_library(get_option('malloc'), required: true)
endif

# ONNX and HLO protobufs.
gen_proto_src = generator(compile_proto, output: ['@BASENAME@.pb.h'],
  arguments : [
    '--proto_path=@CURRENT_SOURCE_DIR@/src',
    '--cpp_out=@BUILD_DIR@',
    '@INPUT@'])

files += gen_proto_src.process('src/neural/onnx/onnx.proto',
  preserve_path_from : meson.current_source_dir() + '/src/')

files += gen_proto_src.process('src/neural/xla/hlo.proto',
  preserve_path_from : meson.current_source_dir() + '/src/')

#############################################################################
## Main files
#############################################################################
common_files += [
  'src/chess/bitboard.cc',
  'src/chess/board.cc',
  'src/chess/position.cc',
  'src/chess/uciloop.cc',
  'src/mcts/node.cc',
  'src/neural/decoder.cc',
  'src/neural/encoder.cc',
  'src/syzygy/syzygy.cc',
  'src/trainingdata/reader.cc',
  'src/trainingdata/trainingdata.cc',
  'src/trainingdata/writer.cc',
  'src/utils/commandline.cc',
  'src/utils/configfile.cc',
  'src/utils/esc_codes.cc',
  'src/utils/files.cc',
  'src/utils/logging.cc',
  'src/utils/optionsdict.cc',
  'src/utils/optionsparser.cc',
  'src/utils/random.cc',
  'src/utils/string.cc',
  'src/version.cc',
]

files += [
  'src/benchmark/backendbench.cc',
  'src/benchmark/benchmark.cc',
  'src/engine.cc',
  'src/lc0ctl/describenet.cc',
  'src/lc0ctl/leela2onnx.cc',
  'src/lc0ctl/onnx2leela.cc',
  'src/mcts/params.cc',
  'src/mcts/search.cc',
  'src/mcts/stoppers/alphazero.cc',
  'src/mcts/stoppers/common.cc',
  'src/mcts/stoppers/factory.cc',
  'src/mcts/stoppers/legacy.cc',
  'src/mcts/stoppers/simple.cc',
  'src/mcts/stoppers/smooth.cc',
  'src/mcts/stoppers/stoppers.cc',
  'src/mcts/stoppers/timemgr.cc',
  'src/neural/cache.cc',
  'src/neural/factory.cc',
  'src/neural/loader.cc',
  'src/neural/network_check.cc',
  'src/neural/network_demux.cc',
  'src/neural/network_legacy.cc',
  'src/neural/network_mux.cc',
  'src/neural/network_random.cc',
  'src/neural/network_record.cc',
  'src/neural/network_rr.cc',
  'src/neural/network_trivial.cc',
  'src/neural/onnx/adapters.cc',
  'src/neural/onnx/builder.cc',
  'src/neural/onnx/converter.cc',
  'src/neural/xla/hlo_builder.cc',
  'src/neural/xla/onnx2hlo.cc',
  'src/neural/xla/print_hlo.cc',
  'src/selfplay/game.cc',
  'src/selfplay/loop.cc',
  'src/selfplay/multigame.cc',
  'src/selfplay/tournament.cc',
  'src/utils/histogram.cc',
  'src/utils/numa.cc',
  'src/utils/weights_adapter.cc',
]
includes += include_directories('src')

deps += dependency('threads')

#############################################################################
## Platform specific files
############################################################################
if host_machine.system() == 'windows'
  common_files += 'src/utils/filesystem.win32.cc'
else
  common_files += 'src/utils/filesystem.posix.cc'
endif

#############################################################################
## BACKENDS
#############################################################################

if get_option('build_backends')
  ## ~~~~~~~~~~
  ## Tensorflow
  ## ~~~~~~~~~~
  tf_dl_lib = cc.find_library('dl', required: false)
  # We had `is_system: true` to reduce warnings, but meson > 0.56.0 breaks.
  tf_tensorflow_cc_lib = dependency('tensorflow_cc', required: false)
  if get_option('tensorflow') and tf_dl_lib.found() and tf_tensorflow_cc_lib.found()
    deps += [tf_dl_lib, tf_tensorflow_cc_lib]
    files += 'src/neural/network_tf_cc.cc'
    has_backends = true
  endif

  ## ~~~~~
  ## Blas
  ## ~~~~~

  shared_files = []

  accelerate_lib = dependency('Accelerate', required: false)

  mkl_libdirs = get_option('mkl_libdirs')
  mkl_lib = cc.find_library('mkl_rt', dirs: mkl_libdirs, required: false)
  if not mkl_lib.found()
    mkl_lib = cc.find_library('mklml', dirs: mkl_libdirs, required: false)
  endif

  dnnl_libdirs = [get_option('dnnl_dir') + '/lib64', get_option('dnnl_dir') + '/lib']
  dnnl_lib = cc.find_library('dnnl', dirs: dnnl_libdirs, required: false)

  openblas_libdirs = get_option('openblas_libdirs')
  openblas_lib = cc.find_library('openblas.dll', dirs: openblas_libdirs, required: false)
  if not openblas_lib.found()
    openblas_lib = cc.find_library('openblas', dirs: openblas_libdirs, required: false)
  endif

  if get_option('blas')
    if get_option('mkl') and mkl_lib.found()
      mkl_inc = get_option('mkl_include')
      if run_command('scripts/checkdir.py', mkl_inc, check : false).returncode() == 0
        includes += include_directories(mkl_inc)
      endif
      if cc.has_header('mkl.h')
        add_project_arguments(['-DUSE_MKL', '-DUSE_BLAS'], language : 'cpp')
        deps += [ mkl_lib ]
      endif

    elif get_option('dnnl') and dnnl_lib.found()
      add_project_arguments(['-DUSE_DNNL', '-DUSE_BLAS'], language : 'cpp')
      includes += include_directories(get_option('dnnl_dir') + '/include')
      deps += [ dnnl_lib, dependency('openmp', required:true) ]

    elif get_option('accelerate') and accelerate_lib.found()
      deps += [ accelerate_lib ]
      add_project_arguments('-DUSE_BLAS', language : 'cpp')

    elif get_option('openblas') and openblas_lib.found()
      add_project_arguments(['-DUSE_OPENBLAS', '-DUSE_BLAS'], language : 'cpp')

      required_openblas_header = 'openblas_config.h'
      if not cc.has_header(required_openblas_header)
        openblas_headers_found = false

        # add the first valid include directory
        foreach d : get_option('openblas_include')
          if not openblas_headers_found and cc.has_header(required_openblas_header, args: '-I' + d)
            includes += include_directories(d)
            openblas_headers_found = true
          endif
        endforeach

        if not openblas_headers_found
          error('Failed to detect OpenBLAS headers. Did you install libopenblas-dev?')
        endif
      endif

      deps += [ openblas_lib ]

    endif

    deps += dependency('eigen3', fallback: ['eigen', 'eigen_dep']).as_system()

    ispc = find_program('ispc', required: false)
    ispc_arch = 'x86-64'
    ispc_extra_args = []
    if get_option('ispc') and ispc.found()
      ispc_native_only = get_option('ispc_native_only') and not meson.is_cross_build()  
      if host_machine.system() == 'windows'
        outputnames = [ '@BASENAME@.obj']
        if not ispc_native_only
          outputnames += ['@BASENAME@_sse2.obj', '@BASENAME@_sse4.obj',
                          '@BASENAME@_avx.obj', '@BASENAME@_avx2.obj',
                          '@BASENAME@_avx512knl.obj', '@BASENAME@_avx512skx.obj' ]
        endif
      else
        ispc_extra_args += ['--pic']
        outputnames = [ '@BASENAME@.o']
        if not ispc_native_only
          outputnames += ['@BASENAME@_sse2.o', '@BASENAME@_sse4.o',
                          '@BASENAME@_avx.o', '@BASENAME@_avx2.o',
                          '@BASENAME@_avx512knl.o', '@BASENAME@_avx512skx.o' ]
        endif
      endif
      ispc_target = 'sse2-i32x8,sse4-i32x8,avx1-i32x8,avx2-i32x8,avx512knl-i32x16,avx512skx-i32x16'

      if host_machine.system() == 'android'
        ispc_extra_args += ['--target-os=android']
      endif

      if ['arm', 'aarch64'].contains(host_machine.cpu_family())
        outputnames = [ '@BASENAME@.o']
        if host_machine.cpu_family() == 'aarch64'
          ispc_target = 'neon-i32x8'
          ispc_arch = 'aarch64'
        else
          ispc_target = 'neon-i32x4'
          ispc_arch = 'arm'
        endif
      endif

      if ispc_native_only
        ispc_target = 'host'
      endif

      iscp_gen = generator(ispc,
        output: [ '@BASENAME@_ispc.h', outputnames ],
        arguments: [ '-O2', '--wno-perf', '--arch=' + ispc_arch,
                     '--target=' + ispc_target,
                     '@INPUT@', '-o', '@OUTPUT1@' ,'-h', '@OUTPUT0@' ]
                     + ispc_extra_args
      )
    endif

    blas_files = [
    'src/neural/blas/convolution1.cc',
    'src/neural/blas/fully_connected_layer.cc',
    'src/neural/blas/se_unit.cc',
    'src/neural/blas/network_blas.cc',
    'src/neural/blas/winograd_convolution3.cc'
    ]

    shared_files = [
    'src/neural/shared/activation.cc',
    'src/neural/shared/winograd_filter.cc',
    ]

    files += blas_files
    has_backends = true

    if get_option('ispc') and ispc.found()
      files += iscp_gen.process('src/neural/blas/winograd_transform.ispc')
      files += iscp_gen.process('src/neural/blas/layer_norm.ispc')
      files += iscp_gen.process('src/neural/shared/activation.ispc')
      add_project_arguments('-DUSE_ISPC', language : 'cpp')
    endif

  endif


  ## ~~~~~
  ## OpenCL
  ## ~~~~~

  has_opencl = false

  opencl_libdirs = get_option('opencl_libdirs')
  opencl_lib=cc.find_library('OpenCL', dirs: opencl_libdirs, required: false)

  opencl_framework=dependency('OpenCL', method: 'extraframework', required: false)
  if opencl_framework.found()
      opencl_dep = [ opencl_framework ]
      has_opencl = true

  elif opencl_lib.found() and cc.has_header('CL/opencl.h', args: '-I' + get_option('opencl_include'))
      opencl_dep = [ opencl_lib ]
      has_opencl = true

  endif

  if get_option('opencl') and has_opencl

    opencl_files = [
      'src/neural/opencl/network_opencl.cc',
      'src/neural/opencl/OpenCL.cc',
      'src/neural/opencl/OpenCLTuner.cc',
      'src/neural/opencl/OpenCLBuffers.cc',
    ]

    shared_files = [
    'src/neural/shared/activation.cc',
    'src/neural/shared/winograd_filter.cc',
    ]

    if not opencl_framework.found()
      includes += include_directories(get_option('opencl_include'))
    endif
    deps += opencl_dep
    files += opencl_files
    has_backends = true

  endif

  files += shared_files

  ## ~~~~~
  ## cuDNN
  ## ~~~~~
  cudnn_libdirs = get_option('cudnn_libdirs')
  cu_blas = cc.find_library('cublas', dirs: cudnn_libdirs, required: false)
  cu_dnn = cc.find_library('cudnn', dirs: cudnn_libdirs, required: false)
  cu_dart = cc.find_library('cudart', dirs: cudnn_libdirs, required: false)
  nvcc = find_program('nvcc', '/usr/local/cuda/bin/nvcc', '/opt/cuda/bin/nvcc',
                      required: false)

  if (get_option('cudnn') or get_option('plain_cuda')) and cu_blas.found() and cu_dart.found() and nvcc.found()
    deps += [cu_blas, cu_dart]
    cuda_files = ['src/neural/cuda/layers.cc']
    if get_option('cudnn') and cu_dnn.found()
      deps += cu_dnn
      cuda_files += 'src/neural/cuda/network_cudnn.cc'
      cuda_files += 'src/neural/cuda/network_cuda.cc' # To support newer nets.
      add_project_arguments('-DUSE_CUDNN', language : 'cpp')
    elif get_option('plain_cuda')
      cuda_files += 'src/neural/cuda/network_cuda.cc'
    endif
    foreach d : get_option('cudnn_include')
      if run_command('scripts/checkdir.py', d, check : false).returncode() == 0
        includes += include_directories(d, is_system: true)
      endif
    endforeach
    includes += include_directories('src/neural/cuda/')

    cuda_arguments = ['-c', '@INPUT@', '-o', '@OUTPUT@',
                      '-I', meson.current_source_dir() + '/src']
    nvcc_help = run_command(nvcc, '-h', check : false).stdout()
    if host_machine.system() == 'windows'
      if get_option('b_vscrt') == 'mt'
        cuda_arguments += ['-Xcompiler', '-MT']
      elif get_option('b_vscrt') == 'mtd'
        cuda_arguments += ['-Xcompiler', '-MTd']
      elif get_option('b_vscrt') == 'mdd' or (get_option('b_vscrt') == 'from_buildtype' and get_option('buildtype') == 'debug')
        cuda_arguments += ['-Xcompiler', '-MDd']
      elif get_option('b_vscrt') != 'none'
        cuda_arguments += ['-Xcompiler', '-MD']
      endif
    else
      cuda_arguments += ['--std=c++14', '-Xcompiler', '-fPIC']
    endif
    if get_option('nvcc_ccbin') != ''
      cuda_arguments += ['-ccbin=' + get_option('nvcc_ccbin')]
    endif
    cuda_cc = get_option('cc_cuda') # Unfortunately option cuda_cc is reserved.
    nvcc_extra_args = []
    if cuda_cc != ''
      nvcc_extra_args = ['-arch=compute_' + cuda_cc, '-code=sm_' + cuda_cc]
    elif get_option('native_cuda') and nvcc_help.contains('-arch=native')
      nvcc_extra_args = ['-arch=native']
    elif nvcc_help.contains('-arch=all-major')
<<<<<<< HEAD
      nvcc_extra_args = ['-arch=all-major']
=======
      nvcc_extra_args = ['-arch=all-major', '-Wno-deprecated-gpu-targets']
    else
      nvcc_extra_args = ['-Wno-deprecated-gpu-targets']
      # Fallback for cuda versions without -arch=all-major.
      foreach x : ['35', '50', '60', '70', '80']
        if nvcc_help.contains('sm_' + x)
          nvcc_extra_args += '-gencode=arch=compute_' + x + ',code=sm_' + x
        endif
      endforeach
      # For forward compatibility.
      if nvcc_help.contains('sm_80') # Cuda 11+
        nvcc_extra_args += '-gencode=arch=compute_80,code=compute_80'
      elif nvcc_help.contains('sm_75') # Cuda 10+
        nvcc_extra_args += '-gencode=arch=compute_75,code=compute_75'
      endif
>>>>>>> 96f98afa
    endif
    foreach x : get_option('cudnn_include')
      cuda_arguments += ['-I', x]
    endforeach
    if host_machine.system() == 'windows'
      outputname = '@BASENAME@.obj'
    else
      outputname = '@BASENAME@.o'
    endif
	 files += cuda_files
    files += custom_target('cuda fp32 code',
      input : 'src/neural/cuda/common_kernels.cu',
      output : outputname,
      depend_files: 'src/neural/cuda/winograd_helper.inc',
      command : [nvcc, nvcc_extra_args, cuda_arguments]
    )

<<<<<<< HEAD
    # Handling of fp16 cuda code: If nvcc_extra_args is empty add options to
    # generate code for the major fp16 capable architectures.
    if nvcc_extra_args == []
      # Fallback for cuda versions < 11.5 that don't support -arch=all-major.
      nvcc_arch = '-arch=compute_70'
      nvcc_sm_list = ['sm_70', 'sm_75', 'sm_80', 'sm_90']
      if host_machine.system() != 'windows'
        nvcc_arch = '-arch=compute_60'
        nvcc_sm_list += ['sm_60']
        if ['arm', 'aarch64'].contains(host_machine.cpu_family())
          message('Compiling for Jetson.')
          nvcc_arch = '-arch=compute_53'
          nvcc_sm_list = ['sm_53', 'sm_62', 'sm_72', 'sm_87']
        endif
      endif
      nvcc_extra_args = [nvcc_arch]
      foreach x : nvcc_sm_list
        if nvcc_help.contains(x)
          nvcc_extra_args += '-code=' + x
        endif
      endforeach
      # For forward compatibility.
      if nvcc_help.contains('sm_80') # Cuda 11+
        nvcc_extra_args += '-gencode=arch=compute_80,code=compute_80'
      elif nvcc_help.contains('sm_75') # Cuda 10+
        nvcc_extra_args += '-gencode=arch=compute_75,code=compute_75'
      endif
    endif
=======
>>>>>>> 96f98afa
    files += custom_target('cuda fp16 code',
      input : 'src/neural/cuda/fp16_kernels.cu',
      output : outputname,
      depend_files: 'src/neural/cuda/winograd_helper.inc',
      command : [nvcc, nvcc_extra_args, cuda_arguments]
    )
    has_backends = true
  endif

  ## ~~~~~~~~
  ## DirectX
  ## ~~~~~~~~

  # we should always be able to build DirectX12 backend on windows platform
  if host_machine.system() == 'windows' and get_option('dx')
    dx_d3d12 = cc.find_library('d3d12')
    dx_dxgi = cc.find_library('dxgi')

    dx_files = [
      'src/neural/dx/network_dx.cc',
      'src/neural/dx/shader_wrapper.cc',
      'src/neural/dx/layers_dx.cc',
    ]
    files += dx_files
    deps += [dx_d3d12, dx_dxgi]

    subdir('src/neural/dx/shaders')

    has_backends = true
  endif

  if get_option('onednn') and dnnl_lib.found()
    includes += include_directories(get_option('dnnl_dir') + '/include')
    deps += [ dnnl_lib, dependency('openmp', required:true) ]
    files += [
      'src/neural/onednn/network_onednn.cc',
      'src/neural/onednn/layers.cc',
    ]
    has_backends = true
  endif

  ## ~~~~~~~~~~
  ## ONNX
  ## ~~~~~~~~~~
  if get_option('onnx_libdir') != '' and get_option('onnx_include') != ''
    deps += cc.find_library('onnxruntime', dirs: get_option('onnx_libdir'),
                            required: true)
    includes += include_directories(get_option('onnx_include'), is_system: true)
    cc.has_header('onnxruntime_cxx_api.h', required: true,
                  args: '-I' + get_option('onnx_include'))
    if not cc.has_header('cpu_provider_factory.h',
                         args: '-I' + get_option('onnx_include'))
      cc.has_header('../providers/cpu/cpu_provider_factory.h', required: true,
                    args: '-I' + get_option('onnx_include'))
      includes += include_directories(get_option('onnx_include') + '/../providers/cpu',
                                      is_system: true)
    endif
    files += 'src/neural/onnx/network_onnx.cc'
    if cc.find_library('onnxruntime_providers_rocm',
                       dirs: get_option('onnx_libdir'), required: false).found()
      add_project_arguments('-DUSE_ROCM', language : 'cpp')
    endif
    has_backends = true
  endif

  ## ~~~~~~~~
  ## Metal
  ## ~~~~~~~~
  # Metal backend only available on MacOS.
  # Check for required frameworks - Foundation, Metal and MPS.
  metal_frameworks = dependency('appleframeworks',
                                modules : ['Foundation', 'Metal', 'MetalPerformanceShaders', 'MetalPerformanceShadersGraph'],
                                required: get_option('metal'))

  if (metal_frameworks.found() and add_languages('objc', 'objcpp'))
    deps += metal_frameworks

    files += [
      'src/neural/metal/network_metal.cc',
      'src/neural/metal/mps/NetworkGraph.mm',
      'src/neural/metal/mps/MetalNetworkBuilder.mm',
    ]

    has_backends = true
    add_project_arguments('-fobjc-arc', language : 'objc')
    add_project_arguments('-fobjc-arc', language : 'objcpp')
  endif


  ## ~~~~~~~~
  ## XLA
  ## ~~~~~~~~
  if get_option('xla')
      files += [
        'src/neural/xla/network_xla.cc',
        'src/neural/xla/pjrt.cc',
        'src/neural/xla/xla_runner.cc',
        'src/neural/xla/xla_tensor.cc',
      ]
      deps += cc.find_library('dl', required: false)
      has_backends = true
  endif

endif # if get_option('build_backends')

if not has_backends and get_option('lc0') and get_option('build_backends')
  error('''

        No usable computation backends (cudnn/opencl/blas/etc) enabled.
        If you want to build with the random backend only, add
        -Dbuild_backends=false to the build command line.''')
endif


#############################################################################
## Dependencies
#############################################################################
  ## ~~~~
  ## zlib
  ## ~~~~
  # Pick latest from https://wrapdb.mesonbuild.com/zlib and put into
  # subprojects/zlib.wrap
  if host_machine.system() == 'windows'
    # In several cases where a zlib dependency was detected on windows, it
    # caused trouble (crashes or failed builds). Better safe than sorry.
    deps += subproject('zlib').get_variable('zlib_dep')
  else
    deps += dependency('zlib', fallback: ['zlib', 'zlib_dep'])
  endif

  ## ~~~~~~~~
  ## Profiler
  ## ~~~~~~~~
  if get_option('buildtype') != 'release'
    deps += cc.find_library('libprofiler',
      dirs: ['/usr/local/lib'], required: false)
  endif

  deps += cc.find_library('libatomic', required: false)

#############################################################################
## Main Executable
#############################################################################

if not get_option('popcnt')
  add_project_arguments('-DNO_POPCNT', language : 'cpp')
endif

if not get_option('f16c')
  add_project_arguments('-DNO_F16C', language : 'cpp')
endif

if not get_option('pext')
  add_project_arguments('-DNO_PEXT', language : 'cpp')
endif

if get_option('embed')
  add_project_arguments('-DEMBED', language : 'cpp')
endif

if get_option('lc0')
  files += common_files
  executable('lc0', 'src/main.cc',
       files, include_directories: includes, dependencies: deps, install: true)
endif

#############################################################################
## Rescorer Executable
#############################################################################

if get_option('rescorer')
  deps += subproject('gaviotatb').get_variable('gaviotatb_dep')
  executable('rescorer', 'src/rescorer_main.cc',
       [common_files, 'src/rescorer/rescoreloop.cc'],
       include_directories: includes, dependencies: deps, install: true)
endif

#############################################################################
## Tests
#############################################################################

if get_option('gtest')
  gtest = dependency('gtest', fallback: ['gtest', 'gtest_dep'])
  lc0_lib = library('lc0_lib', files, include_directories: includes, dependencies: deps)

  test('ChessBoard',
    executable('chessboard_test', 'src/chess/board_test.cc',
    include_directories: includes, link_with: lc0_lib, dependencies: gtest
  ), args: '--gtest_output=xml:chessboard.xml', timeout: 90)

  test('HashCat',
    executable('hashcat_test', 'src/utils/hashcat_test.cc',
    include_directories: includes, link_with: lc0_lib, dependencies: gtest
  ), args: '--gtest_output=xml:hashcat.xml', timeout: 90)

  test('PositionTest',
    executable('position_test', 'src/chess/position_test.cc',
    include_directories: includes, link_with: lc0_lib, dependencies: gtest
  ), args: '--gtest_output=xml:position.xml', timeout: 90)

  test('OptionsParserTest',
    executable('optionsparser_test', 'src/utils/optionsparser_test.cc',
    include_directories: includes, link_with: lc0_lib, dependencies: gtest
  ), args: '--gtest_output=xml:optionsparser.xml', timeout: 90)

  test('SyzygyTest',
    executable('syzygy_test', 'src/syzygy/syzygy_test.cc',
    include_directories: includes, link_with: lc0_lib, dependencies: gtest
  ), args: '--gtest_output=xml:syzygy.xml', timeout: 90)

  test('EncodePositionForNN',
    executable('encoder_test', 'src/neural/encoder_test.cc', pb_files,
    include_directories: includes, link_with: lc0_lib,
    dependencies: [gtest]
  ), args: '--gtest_output=xml:encoder.xml', timeout: 90)
endif


#############################################################################
## Python bindings
#############################################################################

if get_option('python_bindings')
  pymod = import('python')
  python = pymod.find_installation('python3')
  if not python.language_version().version_compare('>3.7')
    error('You need python 3.7 or newer')
  endif
  py_bindings_generator = find_program('scripts/gen_py_bindings.py')

  gen_py_bindings = custom_target('backends', input:[], output:['backends.cc'],
    command : [py_bindings_generator, '@OUTPUT0@'])

  py_files = [ gen_py_bindings ]

  cpython = dependency('python3')
  python.extension_module('backends',
    [py_files + files],
    include_directories: [includes],
    dependencies: [cpython] + deps,
    subdir: 'lczero',
    install: true)
endif<|MERGE_RESOLUTION|>--- conflicted
+++ resolved
@@ -497,9 +497,6 @@
     elif get_option('native_cuda') and nvcc_help.contains('-arch=native')
       nvcc_extra_args = ['-arch=native']
     elif nvcc_help.contains('-arch=all-major')
-<<<<<<< HEAD
-      nvcc_extra_args = ['-arch=all-major']
-=======
       nvcc_extra_args = ['-arch=all-major', '-Wno-deprecated-gpu-targets']
     else
       nvcc_extra_args = ['-Wno-deprecated-gpu-targets']
@@ -515,7 +512,6 @@
       elif nvcc_help.contains('sm_75') # Cuda 10+
         nvcc_extra_args += '-gencode=arch=compute_75,code=compute_75'
       endif
->>>>>>> 96f98afa
     endif
     foreach x : get_option('cudnn_include')
       cuda_arguments += ['-I', x]
@@ -533,37 +529,6 @@
       command : [nvcc, nvcc_extra_args, cuda_arguments]
     )
 
-<<<<<<< HEAD
-    # Handling of fp16 cuda code: If nvcc_extra_args is empty add options to
-    # generate code for the major fp16 capable architectures.
-    if nvcc_extra_args == []
-      # Fallback for cuda versions < 11.5 that don't support -arch=all-major.
-      nvcc_arch = '-arch=compute_70'
-      nvcc_sm_list = ['sm_70', 'sm_75', 'sm_80', 'sm_90']
-      if host_machine.system() != 'windows'
-        nvcc_arch = '-arch=compute_60'
-        nvcc_sm_list += ['sm_60']
-        if ['arm', 'aarch64'].contains(host_machine.cpu_family())
-          message('Compiling for Jetson.')
-          nvcc_arch = '-arch=compute_53'
-          nvcc_sm_list = ['sm_53', 'sm_62', 'sm_72', 'sm_87']
-        endif
-      endif
-      nvcc_extra_args = [nvcc_arch]
-      foreach x : nvcc_sm_list
-        if nvcc_help.contains(x)
-          nvcc_extra_args += '-code=' + x
-        endif
-      endforeach
-      # For forward compatibility.
-      if nvcc_help.contains('sm_80') # Cuda 11+
-        nvcc_extra_args += '-gencode=arch=compute_80,code=compute_80'
-      elif nvcc_help.contains('sm_75') # Cuda 10+
-        nvcc_extra_args += '-gencode=arch=compute_75,code=compute_75'
-      endif
-    endif
-=======
->>>>>>> 96f98afa
     files += custom_target('cuda fp16 code',
       input : 'src/neural/cuda/fp16_kernels.cu',
       output : outputname,
