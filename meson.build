--- conflicted
+++ resolved
@@ -39,10 +39,6 @@
 includes = []
 has_backends = false
 
-<<<<<<< HEAD
-protoc = find_program('protoc', fallback: ['protobuf', 'protoc'])
-deps += dependency('protobuf', fallback : ['protobuf', 'protobuf_dep'])
-=======
 protobuf_dep = dependency('protobuf', required : false)
 if not protobuf_dep.found()
   deps += subproject('protobuf').get_variable('protobuf_dep')
@@ -51,7 +47,6 @@
   deps += protobuf_dep
   protoc = find_program('protoc', required : true)
 endif
->>>>>>> 09f4b90a
 
 gen = generator(protoc, \
   output    : ['@BASENAME@.pb.cc', '@BASENAME@.pb.h'],
